module.exports = [
  "name",
  "url",
  "startDate",
  "endDate",
  "city",
  "country",
  "online",
  "cfpUrl",
  "cfpEndDate",
  "twitter",
  "cocUrl",
  "locales",
<<<<<<< HEAD
  "offersSignLanguageOrCC",
  "github"
=======
  "github",
  "offersSignLanguageOrCC"
>>>>>>> 7876abdf
];<|MERGE_RESOLUTION|>--- conflicted
+++ resolved
@@ -11,11 +11,6 @@
   "twitter",
   "cocUrl",
   "locales",
-<<<<<<< HEAD
-  "offersSignLanguageOrCC",
-  "github"
-=======
   "github",
   "offersSignLanguageOrCC"
->>>>>>> 7876abdf
 ];