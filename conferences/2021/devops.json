--- conflicted
+++ resolved
@@ -122,17 +122,20 @@
     "twitter": "@conf42com"
   },
   {
-<<<<<<< HEAD
     "name": "Continuous Lifecycle: Cloud Native Day",
     "url": "https://www.continuouslifecycle.de/cloud_native.php",
     "startDate": "2021-02-10",
     "endDate": "2021-02-10",
-=======
+    "city": "Online",
+    "country": "Online",
+    "twitter": "@ConLifecycle",
+    "cocUrl": "https://www.continuouslifecycle.de/code_of_conduct.php",
+    "offersSignLanguageOrCC": false
+  },
     "name": "Continuous Lifecycle: Dev(Sec)Ops",
     "url": "https://www.continuouslifecycle.de/devsecops.php",
     "startDate": "2021-03-03",
     "endDate": "2021-03-03",
->>>>>>> e384a630
     "city": "Online",
     "country": "Online",
     "twitter": "@ConLifecycle",
