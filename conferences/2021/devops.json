--- conflicted
+++ resolved
@@ -376,7 +376,6 @@
     "offersSignLanguageOrCC": false
   },
   {
-<<<<<<< HEAD
     "name": "DevOps Enterprise Summit Virtual - US",
     "url": "https://events.itrevolution.com/virtual",
     "startDate": "2021-10-05",
@@ -384,7 +383,10 @@
     "twitter": "@ITRevDOES",
     "cfpUrl": "https://doesvirtual.itrevolution.com/cfp",
     "cfpEndDate": "2021-02-26",
-=======
+    "cocUrl": "https://itrevolution.com/privacy-policy/",
+    "online": true
+  },
+  {
     "name": "DevOps Enterprise Summit Virtual - Europe",
     "url": "https://events.itrevolution.com/virtual",
     "startDate": "2021-05-18",
@@ -392,7 +394,6 @@
     "twitter": "@ITRevDOES",
     "cfpUrl": "https://doesvirtual.itrevolution.com/cfp",
     "cfpEndDate": "2021-02-19",
->>>>>>> 30afa3f4
     "cocUrl": "https://itrevolution.com/privacy-policy/",
     "online": true
   }
