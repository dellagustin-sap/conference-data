--- conflicted
+++ resolved
@@ -122,12 +122,17 @@
     "twitter": "@conf42com"
   },
   {
-<<<<<<< HEAD
     "name": "Continuous Lifecycle: Kubernetes Experts Day",
     "url": "https://www.continuouslifecycle.de/kubernetes_2.php",
     "startDate": "2021-01-20",
     "endDate": "2021-01-20",
-=======
+    "city": "Online",
+    "country": "Online",
+    "twitter": "@ConLifecycle",
+    "cocUrl": "https://www.continuouslifecycle.de/code_of_conduct.php",
+    "offersSignLanguageOrCC": false
+  },
+  {
     "name": "Continuous Lifecycle: Cloud Native Day",
     "url": "https://www.continuouslifecycle.de/cloud_native.php",
     "startDate": "2021-02-10",
@@ -143,7 +148,6 @@
     "url": "https://www.continuouslifecycle.de/devsecops.php",
     "startDate": "2021-03-03",
     "endDate": "2021-03-03",
->>>>>>> 1a4d6d55
     "city": "Online",
     "country": "Online",
     "twitter": "@ConLifecycle",
