[
  {
    "name": "OLX D'Light",
    "url": "https://olxdlight.com",
    "startDate": "2021-01-21",
    "endDate": "2021-01-22",
    "online": true,
    "offersSignLanguageOrCC": false
  },
  {
    "name": "UXOK",
    "url": "https://uxok.org",
    "startDate": "2021-02-05",
    "endDate": "2021-02-05",
    "city": "Tulsa, OK",
    "country": "U.S.A.",
    "cfpUrl": "https://www.papercall.io/uxok-2021",
    "cfpEndDate": "2020-10-01",
    "twitter": "@uxokconf",
    "cocUrl": "https://www.techlahoma.org/code-of-conduct"
  },
  {
    "name": "UXLx Masters",
    "url": "https://masters.ux-lx.com",
    "startDate": "2021-02-10",
    "endDate": "2021-02-12",
    "online": true,
    "twitter": "@uxlx",
    "offersSignLanguageOrCC": false
  },
  {
    "name": "Outcome",
    "url": "https://outcomeconf.com",
    "startDate": "2021-02-11",
    "endDate": "2021-02-12",
    "city": "Chandigarh",
    "country": "India",
    "cfpUrl": "https://outcomeconf.com/call-for-speakers",
    "cfpEndDate": "2020-11-20",
    "twitter": "@vingar",
    "cocUrl": "http://outcomeconf.com/code-of-conduct/",
    "offersSignLanguageOrCC": false
  },
  {
    "name": "World-class Designer Conference",
    "url": "http://conf.wcd.school",
    "startDate": "2021-02-18",
    "endDate": "2021-02-19",
    "online": true,
    "twitter": "@class_designer",
    "cocUrl": "https://conf.wcd.school/code-of-conduct",
    "offersSignLanguageOrCC": true
  },
  {
    "name": "UXDX APAC",
    "url": "https://uxdx.com/apac",
    "startDate": "2021-03-04",
    "endDate": "2021-03-05",
    "online": true,
    "twitter": "@UXDXConf",
    "offersSignLanguageOrCC": false
  },
  {
    "name": "axe-con",
    "url": "http://deque.com/axe-con",
    "startDate": "2021-03-10",
    "endDate": "2021-03-11",
    "online": true,
    "cfpUrl": "https://www.deque.com/axe-con/call-for-papers",
    "cfpEndDate": "2020-10-23"
  },
  {
    "name": "Canvas",
    "url": "https://www.canvasconference.co.uk",
    "startDate": "2021-03-18",
    "endDate": "2021-03-18",
    "city": "Birmingham",
    "country": "U.K.",
    "twitter": "@canvasconf",
    "cocUrl": "https://docs.google.com/document/d/1E5eiXx868wRSLvExCctywlVulSUkFjlTX2J1PwM_aPA/edit"
  },
  {
    "name": "The BAD Conference",
    "url": "https://thebadconference.com",
    "startDate": "2021-04-14",
    "endDate": "2021-04-15",
    "online": true,
    "twitter": "@techcircus_"
  },
  {
    "name": "Smashing Meets",
    "url": "https://smashingconf.com/meets-actions",
    "startDate": "2021-04-27",
    "endDate": "2021-04-27",
    "online": true,
    "twitter": "@smashingmembers",
    "cocUrl": "https://smashingconf.com/codeofconduct"
  },
  {
    "name": "IAC",
    "url": "https://www.theiaconference.com",
    "startDate": "2021-04-28",
    "endDate": "2021-04-30",
    "online": true,
    "twitter": "@theiaconf",
    "cocUrl": "https://www.theiaconference.com/about/code-of-conduct/",
    "offersSignLanguageOrCC": false
  },
  {
    "name": "UXcamp Europe",
    "url": "https://www.uxcampeurope.org",
    "startDate": "2021-06-05",
    "endDate": "2021-06-06",
    "online": true,
    "cfpUrl": "https://www.uxcampeurope.org/session-registration.html",
    "cfpEndDate": "2021-06-05",
    "twitter": "@uxcampeurope",
    "cocUrl": "https://www.uxcampeurope.org/code-of-conduct.html"
  },
  {
    "name": "webinale",
    "url": "https://webinale.de/en",
    "startDate": "2021-06-07",
    "endDate": "2021-06-11",
    "city": "Berlin",
    "country": "Germany",
    "cfpUrl": "https://webinale.de/call-for-papers",
    "cfpEndDate": "2021-01-14",
    "twitter": "@webinale",
    "cocUrl": "https://webinale.de/code-of-conduct-en/",
    "offersSignLanguageOrCC": false
  },
  {
    "name": "CSSCAMP",
    "url": "https://csscamp.tech",
    "startDate": "2021-07-14",
    "endDate": "2021-07-14",
    "city": "Barcelona",
    "country": "Spain",
    "twitter": "@csscamp",
    "cocUrl": "https://csscamp.tech/code-of-conduct/"
  },
  {
    "name": "An Event Apart Orlando",
    "url": "https://aneventapart.com/event/orlando-2021",
    "startDate": "2021-08-30",
    "endDate": "2021-09-01",
    "city": "Orlando, FL",
    "country": "U.S.A.",
    "twitter": "@aneventapart",
    "cocUrl": "https://aneventapart.com/registration-information#code-of-conduct"
  },
  {
    "name": "Savvy UX Summit",
    "url": "https://www.savvyuxsummit.com",
    "startDate": "2021-09-17",
    "endDate": "2021-09-19",
    "online": true,
    "twitter": "@savvyuxsummit"
  },
  {
    "name": "World Usability Congress",
    "url": "https://worldusabilitycongress.com",
    "startDate": "2021-10-13",
    "endDate": "2021-10-14",
    "city": "Graz",
    "country": "Austria",
    "online": false,
    "twitter": "@worlduxcongress"
  },
  {
    "name": "PUSH UX",
    "url": "https://push-conference.com",
    "startDate": "2021-10-21",
    "endDate": "2021-10-22",
    "online": true,
    "cfpUrl": "https://pushconf.typeform.com/to/qAzkfCX3",
    "cfpEndDate": "2021-05-07",
    "twitter": "@pushconf",
    "cocUrl": "https://push-conference.com/legal/terms.php#code-of-conduct"
  },
  {
    "name": "CanUX",
    "url": "https://canux.io",
    "startDate": "2021-11-04",
    "endDate": "2021-11-07",
    "city": "Ottawa",
    "country": "Canada",
    "twitter": "@canuxconf",
    "cocUrl": "https://canux.io/about/code-of-conduct/"
  },
  {
<<<<<<< HEAD
    "name": "Global FinTech Design Summit",
    "url": "https://fintechdesignsummit.com",
    "startDate": "2021-05-25",
    "endDate": "2021-05-27",
    "twitter": "@TechCircus_",
=======
    "name": "DDDx: Domain-Driven Design eXchange",
    "url": "http://ddd-exchange.com",
    "startDate": "2021-06-08",
    "endDate": "2021-06-09",
    "twitter": "@skillsmatter",
    "cocUrl": "https://skillsmatter.com/go/code-of-conduct",
>>>>>>> 97e5a9c9
    "online": true
  }
]<|MERGE_RESOLUTION|>--- conflicted
+++ resolved
@@ -190,20 +190,20 @@
     "cocUrl": "https://canux.io/about/code-of-conduct/"
   },
   {
-<<<<<<< HEAD
     "name": "Global FinTech Design Summit",
     "url": "https://fintechdesignsummit.com",
     "startDate": "2021-05-25",
     "endDate": "2021-05-27",
     "twitter": "@TechCircus_",
-=======
+    "online": true
+  },
+  {
     "name": "DDDx: Domain-Driven Design eXchange",
     "url": "http://ddd-exchange.com",
     "startDate": "2021-06-08",
     "endDate": "2021-06-09",
     "twitter": "@skillsmatter",
     "cocUrl": "https://skillsmatter.com/go/code-of-conduct",
->>>>>>> 97e5a9c9
     "online": true
   }
 ]