--- conflicted
+++ resolved
@@ -9,17 +9,17 @@
     "twitter": "@addconf"
   },
   {
-<<<<<<< HEAD
     "name": "droidcon Berlin",
     "url": "https://www.berlin.droidcon.com",
     "startDate": "2021-10-13",
     "endDate": "2021-10-15",
-=======
+    "online": true
+  },
+  {
     "name": "Google I/O",
     "url": "https://events.google.com/io",
     "startDate": "2021-05-18",
     "endDate": "2021-05-20",
->>>>>>> e815c041
     "online": true
   }
 ]