--- conflicted
+++ resolved
@@ -63,15 +63,6 @@
     "offersSignLanguageOrCC": false
   },
   {
-<<<<<<< HEAD
-    "name": "Women in Technology Summit",
-    "url": "https://summit.witi.com",
-    "startDate": "2021-06-22",
-    "endDate": "2021-06-24",
-    "twitter": "@witi",
-    "cfpUrl": "https://witi.com/conferences/speakers/application",
-    "cocUrl": "https://witi.com/code-of-ethics/",
-=======
     "name": "Women in Tech Summit",
     "url": "https://womenintechsummit.net/fall2021virtual",
     "startDate": "2021-10-20",
@@ -88,7 +79,17 @@
     "endDate": "2021-03-26",
     "twitter": "@womentechsummit",
     "cocUrl": "https://womenintechsummit.net/code-of-conduct/",
->>>>>>> 1c79a214
+    "online": true,
+    "offersSignLanguageOrCC": false
+  },
+  {
+    "name": "Women in Technology Summit",
+    "url": "https://summit.witi.com",
+    "startDate": "2021-06-22",
+    "endDate": "2021-06-24",
+    "twitter": "@witi",
+    "cfpUrl": "https://witi.com/conferences/speakers/application",
+    "cocUrl": "https://witi.com/code-of-ethics/",
     "online": true,
     "offersSignLanguageOrCC": false
   }
