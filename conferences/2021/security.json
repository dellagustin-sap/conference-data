[
  {
    "name": "HackOn",
    "url": "https://hackon.es",
    "startDate": "2021-02-18",
    "endDate": "2021-02-18",
    "online": true,
    "twitter": "@HackOnURJC",
    "cocUrl": "https://hackon.es/pdf/CodConducta.pdf"
  },
  {
    "name": "sec4dev",
    "url": "https://sec4dev.io",
    "startDate": "2021-02-22",
    "endDate": "2021-02-25",
    "online": true,
    "cfpUrl": "https://sec4dev.io/call-for-proposals",
    "cfpEndDate": "2020-12-20",
    "twitter": "@sec4dev",
    "offersSignLanguageOrCC": false
  },
  {
    "name": "CPX 360",
    "url": "https://virtual-cpx.checkpoint.com",
    "startDate": "2021-02-23",
    "endDate": "2021-02-24",
    "online": true,
    "twitter": "@CheckPointSW",
    "offersSignLanguageOrCC": false
  },
  {
    "name": "B-Sides Tampa",
    "url": "https://bsidestampa.net",
    "startDate": "2021-02-27",
    "endDate": "2021-02-27",
    "city": "Tampa, FL",
    "country": "U.S.A.",
    "cfpUrl": "https://forms.zohopublic.com/isc2tampabaychapter/form/CFP/formperma/HBZJIUsxQk2aDT8raeZfK31PcUiCDL5Oomw4Dx0Pc5o",
    "cfpEndDate": "2021-01-17",
    "twitter": "@BSidesTampa",
    "cocUrl": "https://bsidestampa.net/code-of-conduct/",
    "offersSignLanguageOrCC": true
  },
  {
    "name": "Virtual Security Operation Center Summit Budapest",
    "url": "https://www.socsummit.eu",
    "startDate": "2021-03-18",
    "endDate": "2021-03-19",
    "online": true
  },
  {
    "name": "CAW-Cyber awareness week",
    "url": "https://www.caw.asia",
    "startDate": "2021-04-01",
    "endDate": "2021-04-07",
    "online": true,
    "offersSignLanguageOrCC": true
  },
  {
    "name": "IT Security Camp",
    "url": "https://it-security-camp.de",
    "startDate": "2021-05-03",
    "endDate": "2021-05-05",
    "online": true,
    "twitter": "@ITSecurityCamp"
  },
  {
    "name": "Cloud Native Security Day",
    "url": "https://events.linuxfoundation.org/cloud-native-security-day-europe/",
    "startDate": "2021-05-04",
    "endDate": "2021-05-04",
    "online": true,
    "cocUrl": "https://events.linuxfoundation.org/cloud-native-security-day-europe/attend/code-of-conduct/"
  },
  {
    "name": "Qubit Conference New York",
    "url": "https://nyc.qubitconference.com",
    "startDate": "2021-05-05",
    "endDate": "2021-05-06",
    "online": true,
    "cfpUrl": "https://nyc.qubitconference.com/call-speakers",
    "cfpEndDate": "2021-03-10",
    "twitter": "@QuBitCon"
  },
  {
    "name": "RuhrSec",
    "url": "https://www.ruhrsec.de/2020",
    "startDate": "2021-05-18",
    "endDate": "2021-05-21",
    "city": "Bochum",
    "country": "Germany",
    "twitter": "@ruhrsec",
    "cocUrl": "https://www.ruhrsec.de/2020/codeofconduct.html"
  },
  {
    "name": "IT Security Summit",
    "url": "https://it-security-summit.de/muenchen",
    "startDate": "2021-05-19",
    "endDate": "2021-05-21",
    "city": "Munich",
    "country": "Germany",
    "online": true,
    "twitter": "@ITSecSummit",
    "cocUrl": "https://it-security-summit.de/code-of-conduct/"
  },
  {
    "name": "QuBit Conference",
    "url": "https://tatry.qubitconference.com",
    "startDate": "2021-05-26",
    "endDate": "2021-05-27",
    "city": "Jasna",
    "country": "Slovakia",
    "twitter": "@QuBitCon",
    "offersSignLanguageOrCC": false
  },
  {
    "name": "Women in CyberSecurity (WiCyS)",
    "url": "https://www.wicys.org/events/wicys-2021",
    "startDate": "2021-09-08",
    "endDate": "2021-09-10",
    "city": "Denver, CO",
    "country": "U.S.A.",
    "online": false,
    "cfpUrl": "https://www.wicys.org/events/call-for-participation",
    "cfpEndDate": "2021-03-01",
    "twitter": "@WiCySorg",
    "cocUrl": "https://membercommunity.wicys.org/page/Conduct",
    "offersSignLanguageOrCC": false
  },
  {
    "name": "Qubit Conference",
    "url": "https://prague.qubitconference.com",
    "startDate": "2021-09-22",
    "endDate": "2021-09-23",
    "city": "Prague",
    "country": "Czech Republic",
    "cfpUrl": "https://prague.qubitconference.com/call-speakers-form-prague",
    "cfpEndDate": "2021-04-10",
    "twitter": "@QuBitCon",
    "offersSignLanguageOrCC": false
  },
  {
    "name": "Linux Security Summit Europe",
    "url": "https://events.linuxfoundation.org/linux-security-summit-europe/",
    "startDate": "2021-09-27",
    "endDate": "2021-09-29",
    "city": "Dublin",
    "country": "Ireland",
    "cfpUrl": "https://events.linuxfoundation.org/linux-security-summit-europe/program/cfp/",
    "cfpEndDate": "2021-06-27",
    "cocUrl": "https://events.linuxfoundation.org/linux-security-summit-europe/attend/code-of-conduct/"
<<<<<<< HEAD
  },
  {
    "name": "IT Security Camp",
    "url": "https://it-security-camp.de",
    "startDate": "2021-05-03",
    "endDate": "2021-05-05",
    "twitter": "@ITSecurityCamp",
    "online": true
  },
  {
    "name": "IdentityNORTH Annual Summit",
    "url": "https://www.identitynorth.ca/events/identitynorth2021",
    "startDate": "2021-06-02",
    "endDate": "2021-06-03",
    "twitter": "@Identitynorth",
    "cfpUrl": "https://www.eventbrite.ca/e/identitynorth-virtual-annual-summit-2021-registration-131939403307",
    "cfpEndDate": "2021-06-01",
    "online": true
=======
>>>>>>> ad2be044
  }
]<|MERGE_RESOLUTION|>--- conflicted
+++ resolved
@@ -149,7 +149,6 @@
     "cfpUrl": "https://events.linuxfoundation.org/linux-security-summit-europe/program/cfp/",
     "cfpEndDate": "2021-06-27",
     "cocUrl": "https://events.linuxfoundation.org/linux-security-summit-europe/attend/code-of-conduct/"
-<<<<<<< HEAD
   },
   {
     "name": "IT Security Camp",
@@ -168,7 +167,5 @@
     "cfpUrl": "https://www.eventbrite.ca/e/identitynorth-virtual-annual-summit-2021-registration-131939403307",
     "cfpEndDate": "2021-06-01",
     "online": true
-=======
->>>>>>> ad2be044
   }
 ]