[
  {
    "name": "HalfStack Phoenix",
    "url": "https://halfstackconf.com/phoenix",
    "startDate": "2021-01-15",
    "endDate": "2021-01-15",
    "city": "Phoenix, AZ",
    "country": "U.S.A.",
    "cfpUrl": "https://halfstackconf.com/phoenix/",
    "cfpEndDate": "2020-08-31",
    "twitter": "@halfstackconf",
    "cocUrl": "https://halfstackconf.com/phoenix/code-of-conduct/"
  },
  {
    "name": "ReactiveConf",
    "url": "https://reactiveconf.com",
    "startDate": "2021-03-08",
    "endDate": "2021-03-09",
    "city": "Prague",
    "country": "Czech Republic",
    "cfpUrl": "https://reactiveconf.com/speaker",
    "cfpEndDate": "2020-11-01",
    "twitter": "@ReactiveConf",
    "cocUrl": "https://reactiveconf.com/code-of-conduct/"
  },
  {
    "name": "JSHeroes",
    "url": "https://jsheroes.io",
    "startDate": "2021-04-15",
    "endDate": "2021-04-16",
    "city": "Cluj-Napoca",
    "country": "Romania",
    "twitter": "@jsheroes",
    "cocUrl": "https://jsheroes.io/code-of-conduct"
  },
  {
    "name": "International JavaScript Conference London",
    "url": "https://javascript-conference.com/london",
    "startDate": "2021-04-21",
    "endDate": "2021-04-23",
    "city": "London",
    "country": "U.K.",
    "twitter": "@JavaScriptCon",
    "cocUrl": "https://javascript-conference.com/code-of-conduct/?loc=lon",
    "offersSignLanguageOrCC": false
  },
  {
    "name": "LvivJS",
    "url": "https://lvivjs.org.ua",
    "startDate": "2021-06-06",
    "endDate": "2021-06-06",
    "city": "Lviv",
    "country": "Ukraine",
    "twitter": "@LvivJS",
    "cocUrl": "https://lvivjs.org.ua/code_of_conduct.html"
  },
  {
    "name": "React Day Norway",
    "url": "https://reactnorway.com",
    "startDate": "2021-06-18",
    "endDate": "2021-06-18",
    "city": "Larvik",
    "country": "Norway",
    "twitter": "@ReactNorway",
    "cocUrl": "https://berlincodeofconduct.org/"
  },
  {
    "name": "HalfStack Newquay",
    "url": "https://halfstackconf.com/newquay/",
    "startDate": "2021-07-02",
    "endDate": "2021-07-02",
    "city": "Newquay",
    "country": "U.K.",
    "twitter": "@halfstackconf",
    "cocUrl": "https://halfstackconf.com/newquay/code-of-conduct/"
  },
  {
    "name": "JSCAMP",
    "url": "https://jscamp.tech",
    "startDate": "2021-07-15",
    "endDate": "2021-07-16",
    "city": "Barcelona",
    "country": "Spain",
    "twitter": "@jscamp",
    "cocUrl": "https://jscamp.tech/code-of-conduct/"
  },
  {
    "name": "React Day New York",
    "url": "https://reactnewyork.com",
    "startDate": "2021-09-10",
    "endDate": "2021-09-10",
    "city": "Brooklyn, NY",
    "country": "U.S.A.",
    "twitter": "@ReactNewYork",
    "cocUrl": "https://berlincodeofconduct.org/"
  },
  {
    "name": "Nordic.js",
    "url": "https://nordicjs.com",
    "startDate": "2021-10-07",
    "endDate": "2021-10-08",
    "city": "Stockholm",
    "country": "Sweden",
    "cfpUrl": "https://nordicjs.com/call-for-speakers",
    "twitter": "@nordicjs",
    "cocUrl": "https://nordicjs.com/code-of-conduct"
  },
  {
    "name": "Conf42: JavaScript",
    "url": "https://www.conf42.com",
    "startDate": "2021-10-28",
    "endDate": "2021-10-28",
    "city": "Online",
    "country": "Online",
    "cfpUrl": "https://www.papercall.io/conf42-javascript-2021",
    "cfpEndDate": "2021-09-13",
    "twitter": "@conf42com"
  },
  {
    "name": "CityJS",
    "url": "https://cityjsconf.org",
    "startDate": "2021-03-24",
    "endDate": "2021-03-26",
    "city": "London",
    "country": "U.K.",
    "twitter": "@cityjsconf",
    "cocUrl": "https://cityjsconf.org/coc",
    "offersSignLanguageOrCC": false
  },
  {
    "name": "JavsScript, Angular, React, HTML & CSS Days",
    "url": "https://javascript-days.de/muenchen",
    "startDate": "2021-03-22",
    "endDate": "2021-03-25",
    "city": "Online",
    "country": "Online",
    "twitter": "@JS_Days",
    "cocUrl": "https://javascript-days.de/code-of-conduct/",
    "offersSignLanguageOrCC": false
  },
  {
<<<<<<< HEAD
    "name": "Angular Days",
    "url": "https://javascript-days.de/angular",
    "startDate": "2021-03-22",
    "endDate": "2021-03-25",
    "city": "München",
    "country": "Deutschland",
=======
    "name": "React Days",
    "url": "https://javascript-days.de/react",
    "startDate": "2021-03-22",
    "endDate": "2021-03-25",
    "city": "Munich",
    "country": "Germany",
    "twitter": "@React_Days",
    "offersSignLanguageOrCC": false
  },
  {
    "name": "JavaScript Days",
    "url": "https://javascript-days.de/muenchen",
    "startDate": "2021-03-22",
    "endDate": "2021-03-25",
    "city": "Munich",
    "country": "Germany",
    "twitter": "@JS_Days",
    "cocUrl": "https://javascript-days.de/code-of-conduct/",
>>>>>>> eca3f8e2
    "offersSignLanguageOrCC": false
  }
]<|MERGE_RESOLUTION|>--- conflicted
+++ resolved
@@ -139,14 +139,16 @@
     "offersSignLanguageOrCC": false
   },
   {
-<<<<<<< HEAD
     "name": "Angular Days",
     "url": "https://javascript-days.de/angular",
     "startDate": "2021-03-22",
     "endDate": "2021-03-25",
-    "city": "München",
-    "country": "Deutschland",
-=======
+    "city": "Munich",
+    "country": "Germany",
+    "offersSignLanguageOrCC": false,
+    "cocUrl": "https://javascript-days.de/code-of-conduct/"
+  },
+  {
     "name": "React Days",
     "url": "https://javascript-days.de/react",
     "startDate": "2021-03-22",
@@ -154,7 +156,8 @@
     "city": "Munich",
     "country": "Germany",
     "twitter": "@React_Days",
-    "offersSignLanguageOrCC": false
+    "offersSignLanguageOrCC": false,
+    "cocUrl": "https://javascript-days.de/code-of-conduct/"
   },
   {
     "name": "JavaScript Days",
@@ -164,8 +167,6 @@
     "city": "Munich",
     "country": "Germany",
     "twitter": "@JS_Days",
-    "cocUrl": "https://javascript-days.de/code-of-conduct/",
->>>>>>> eca3f8e2
-    "offersSignLanguageOrCC": false
+    "cocUrl": "https://javascript-days.de/code-of-conduct/"
   }
 ]