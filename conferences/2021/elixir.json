[
  {
    "name": "YOW! Lambda Jam",
    "url": "https://yowconference.com/lambdajam",
    "startDate": "2021-05-05",
    "endDate": "2021-05-06",
    "online": true
  },
  {
<<<<<<< HEAD
    "name": "Code BEAM V Europe",
    "url": "https://codesync.global/conferences/code-beam-sto-2021",
    "startDate": "2021-05-19",
    "endDate": "2021-05-21",
    "twitter": "@CodeSyncGlobal",
    "cocUrl": "https://codesync.global/about-us/#Conduct",
=======
    "name": "ElixirConf Africa",
    "url": "https://elixirconf.africa",
    "startDate": "2021-05-07",
    "endDate": "2021-05-08",
    "twitter": "@ElixirConfAfric",
    "cocUrl": "https://github.com/beamkenya/elixirconfafrica_code_of_conduct/blob/main/README.md",
>>>>>>> 6fb620b4
    "online": true
  }
]<|MERGE_RESOLUTION|>--- conflicted
+++ resolved
@@ -7,21 +7,21 @@
     "online": true
   },
   {
-<<<<<<< HEAD
     "name": "Code BEAM V Europe",
     "url": "https://codesync.global/conferences/code-beam-sto-2021",
     "startDate": "2021-05-19",
     "endDate": "2021-05-21",
     "twitter": "@CodeSyncGlobal",
     "cocUrl": "https://codesync.global/about-us/#Conduct",
-=======
+    "online": true
+  },
+  {
     "name": "ElixirConf Africa",
     "url": "https://elixirconf.africa",
     "startDate": "2021-05-07",
     "endDate": "2021-05-08",
     "twitter": "@ElixirConfAfric",
     "cocUrl": "https://github.com/beamkenya/elixirconfafrica_code_of_conduct/blob/main/README.md",
->>>>>>> 6fb620b4
     "online": true
   }
 ]