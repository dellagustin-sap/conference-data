--- conflicted
+++ resolved
@@ -480,7 +480,6 @@
     "cocUrl": "https://voicecon.net/code-of-conduct/"
   },
   {
-<<<<<<< HEAD
     "name": "Minds Mastering Machines – Special Day MLOps",
     "startDate": "2021-11-24",
     "endDate": "2021-11-24",
@@ -488,7 +487,8 @@
     "twitter": "@M3_Konferenz",
     "cocUrl": "https://m3-konferenz.de/code_of_conduct.php",
     "url": "https://m3-konferenz.de/mlops.php"
-=======
+  },
+  {
     "name": "API Summit, DDD Summit & Microservices Summit",
     "startDate": "2021-11-22",
     "endDate": "2021-11-24",
@@ -516,6 +516,5 @@
     "twitter": "@data2day",
     "cocUrl": "https://www.data2day.de/code_of_conduct.php",
     "url": "https://www.data2day.de"
->>>>>>> a743a9dc
   }
 ]