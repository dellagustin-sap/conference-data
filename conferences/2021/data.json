--- conflicted
+++ resolved
@@ -480,7 +480,6 @@
     "cocUrl": "https://voicecon.net/code-of-conduct/"
   },
   {
-<<<<<<< HEAD
     "name": "API Summit, DDD Summit & Microservices Summit",
     "startDate": "2021-11-22",
     "endDate": "2021-11-24",
@@ -490,7 +489,8 @@
     "twitter": "@apisummit_de",
     "cocUrl": "https://api-summit.de/code-of-conduct/",
     "url": "https://api-summit.de/berlin"
-=======
+  },
+  {
     "name": "Minds Mastering Machines – Special Day NLP",
     "startDate": "2021-11-09",
     "endDate": "2021-11-09",
@@ -507,6 +507,5 @@
     "twitter": "@data2day",
     "cocUrl": "https://www.data2day.de/code_of_conduct.php",
     "url": "https://www.data2day.de"
->>>>>>> c754916f
   }
 ]