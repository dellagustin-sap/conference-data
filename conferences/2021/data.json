--- conflicted
+++ resolved
@@ -236,7 +236,6 @@
     "twitter": "@conf42com"
   },
   {
-<<<<<<< HEAD
     "name": "IEEE Mobile Cloud",
     "url": "https://www.mobile-cloud.net",
     "startDate": "2021-08-23",
@@ -245,14 +244,15 @@
     "cfpEndDate": "2021-05-01",
     "online": true,
     "offersSignLanguageOrCC": true
-=======
+  },
+  {
     "name": "IEEE Big Data Service",
     "url": "http://www.big-dataservice.net",
     "startDate": "2021-08-23",
     "endDate": "2021-08-26",
     "cfpUrl": "http://www.big-dataservice.net/#callForPaper",
     "cfpEndDate": "2021-05-01",
-    "online": true
->>>>>>> 14ea63b4
+    "online": true,
+    "offersSignLanguageOrCC": true
   }
 ]