[
  {
    "name": "Deep Learning 2.0 Virtual Summit",
    "url": "https://www.re-work.co/summits/deep-learning-summit-san-francisco-2021",
    "startDate": "2021-01-28",
    "endDate": "2021-01-29",
    "online": true,
    "twitter": "@teamrework"
  },
  {
    "name": "DataOps Champions",
    "url": "https://dco-dataops.coriniumintelligence.com/",
    "startDate": "2021-02-02",
    "endDate": "2021-02-04",
    "online": true,
    "twitter": "@CoriniumGlobal",
    "offersSignLanguageOrCC": false
  },
  {
    "name": "AI+",
    "url": "https://getaiplus.com/event",
    "startDate": "2021-02-03",
    "endDate": "2021-02-03",
    "online": true,
    "twitter": "@odsc",
    "offersSignLanguageOrCC": false
  },
  {
    "name": "Darwin's Circle",
    "url": "https://darwins-circle.com",
    "startDate": "2021-02-18",
    "endDate": "2021-02-18",
    "online": true,
    "twitter": "@DarwinsCircle"
  },
  {
    "name": "Chief Data & Analytics Officers Financial Services",
    "url": "https://cdaofs.coriniumintelligence.com/",
    "startDate": "2021-03-02",
    "endDate": "2021-03-04",
    "online": true,
    "twitter": "@CoriniumGlobal",
    "offersSignLanguageOrCC": false
  },
  {
    "name": "Reinforce",
    "url": "https://reinforceconf.com",
    "startDate": "2021-03-03",
    "endDate": "2021-03-05",
    "online": true,
    "cfpUrl": "http://ReinforceConf",
    "cfpEndDate": "2021-03-03",
    "twitter": "@reinforceconf",
    "offersSignLanguageOrCC": false
  },
  {
    "name": "Pharma AI, IoT & Blockchain",
    "url": "https://www.virtueinsight.com/pharma/4th-Annual-Pharma-AI-IoT--Blockchain-2021-Virtual-Conference/",
    "startDate": "2021-03-11",
    "endDate": "2021-03-11",
    "online": true,
    "twitter": "@virtue_insight",
    "offersSignLanguageOrCC": false
  },
  {
    "name": "ODSC East",
    "url": "https://odsc.com/boston/",
    "startDate": "2021-03-30",
    "endDate": "2021-04-01",
    "online": true,
    "cfpEndDate": "2021-03-23",
    "twitter": "@ODSC",
    "cocUrl": "https://odsc.com/code-of-conduct/",
    "offersSignLanguageOrCC": false
  },
  {
    "name": "ODSC Mini-Bootcamp",
    "url": "https://odsc.com/bootcamp",
    "startDate": "2021-03-30",
    "endDate": "2021-04-01",
    "online": true,
    "twitter": "@ODSC",
    "cocUrl": "https://odsc.com/code-of-conduct/",
    "offersSignLanguageOrCC": false
  },
  {
    "name": "Geekle's Python for ML & AI Global Summit",
    "url": "https://python.geekle.us/",
    "startDate": "2021-04-08",
    "endDate": "2021-04-09",
    "online": true,
    "cfpUrl": "https://forms.gle/ryKkiJtqBgs6zT119",
    "cfpEndDate": "2021-03-31",
    "cocUrl": "https://geekle.us/code-of-conduct"
  },
  {
    "name": "Data Love",
    "url": "https://datalove.konfy.care",
    "startDate": "2021-04-16",
    "endDate": "2021-04-16",
    "online": true,
    "cfpUrl": "https://www.papercall.io/datalove",
    "cfpEndDate": "2021-03-07",
    "twitter": "@_datalove",
    "cocUrl": "https://berlincodeofconduct.org/"
  },
  {
    "name": "DataYap Virtual Conference",
    "url": "https://conference.datayap.com",
    "startDate": "2021-04-17",
    "endDate": "2021-04-17",
    "online": true,
    "twitter": "@dataproducts"
  },
  {
    "name": "Data Science fwdays",
    "url": "https://fwdays.com/en/event/data-science-fwdays-2021",
    "startDate": "2021-04-24",
    "endDate": "2021-04-24",
    "online": true,
    "cfpUrl": "https://docs.google.com/forms/d/e/1FAIpQLSd1rDUjEWA4R7j6iaq7-Isx0sVIAHe0sy8rXXV7E_7CxHqSSQ/viewform",
    "cfpEndDate": "2021-03-15",
    "twitter": "@fwdays",
    "cocUrl": "https://bit.ly/3pBt0xG"
  },
  {
    "name": "Global AI Student Conference",
    "url": "https://aiconf.education",
    "startDate": "2021-04-24",
    "endDate": "2021-04-24",
    "online": true,
    "twitter": "@GlobAICommunity",
    "cocUrl": "https://aiconf.education/code-of-conduct/",
    "offersSignLanguageOrCC": true
  },
  {
    "name": "Minds Mastering Machines",
    "url": "https://m3-konferenz.de",
    "startDate": "2021-04-27",
    "endDate": "2021-04-28",
    "online": true,
    "cfpUrl": "https://m3-konferenz.de/call_for_proposals_en.php",
    "cfpEndDate": "2021-01-17",
    "twitter": "@M3_Konferenz",
    "cocUrl": "https://m3-konferenz.de/code_of_conduct.php",
    "offersSignLanguageOrCC": false
  },
  {
    "name": "Kubernetes AI Day",
    "url": "https://events.linuxfoundation.org/kubernetes-ai-day/",
    "startDate": "2021-05-04",
    "endDate": "2021-05-04",
    "online": true,
    "cocUrl": "https://events.linuxfoundation.org/kubernetes-ai-day/attend/code-of-conduct/"
  },
  {
    "name": "Kafka Summit Europe",
    "url": "https://www.kafka-summit.org",
    "startDate": "2021-05-11",
    "endDate": "2021-05-12",
    "online": true
  },
  {
    "name": "DATA+AI Summit",
    "url": "https://databricks.com/dataaisummit",
    "startDate": "2021-05-24",
    "endDate": "2021-05-28",
    "online": true,
    "twitter": "@Data_AI_Summit"
  },
  {
    "name": "ODSC Europe Virtual Conference",
    "url": "https://odsc.com/europe",
    "startDate": "2021-06-08",
    "endDate": "2021-06-10",
    "online": true,
    "cfpUrl": "https://odsc.com/europe/call-for-speakers-europe",
    "cfpEndDate": "2021-05-01",
    "twitter": "@odsc",
    "cocUrl": "https://odsc.com/code-of-conduct/",
    "offersSignLanguageOrCC": false
  },
  {
    "name": "ML Conference",
    "url": "https://mlconference.ai/munich",
    "startDate": "2021-06-21",
    "endDate": "2021-06-23",
    "online": true,
    "cfpEndDate": "2021-01-18",
    "twitter": "@mlconference",
    "cocUrl": "https://mlconference.ai/terms-and-conditions/",
    "offersSignLanguageOrCC": false
  },
  {
    "name": "Postgres Vision",
    "url": "https://www.postgresvision.com",
    "startDate": "2021-06-22",
    "endDate": "2021-06-23",
    "online": true,
    "twitter": "@EDBPostgres"
  },
  {
    "name": "AI, Machine Learning & Sentiment Analysis",
    "url": "https://conference.unicom.co.uk/sentiment-analysis/2021/uk",
    "startDate": "2021-06-23",
    "endDate": "2021-06-24",
    "online": true,
    "cfpUrl": "https://conference.unicom.co.uk/sentiment-analysis/2021/uk/#call",
    "cfpEndDate": "2021-05-10",
    "twitter": "@unicomseminars",
    "cocUrl": "https://conference.unicom.co.uk/sentiment-analysis/2021/uk/#code"
  },
  {
    "name": "Intercon Conference",
    "url": "https://www.intercon.world",
    "startDate": "2021-06-23",
    "endDate": "2021-06-25",
    "city": "Las Vegas, NV",
    "country": "U.S.A.",
    "online": false,
    "twitter": "@InterConWorld",
    "offersSignLanguageOrCC": true
  },
  {
    "name": "Women Data Summit",
    "url": "https://www.2020twenty.net/women-data-summit-2021",
    "startDate": "2021-06-25",
    "endDate": "2021-06-25",
    "online": true,
    "cfpUrl": "https://sessionize.com/women-data-summit-2021",
    "cfpEndDate": "2021-05-30",
    "twitter": "@csharpcorner",
    "cocUrl": "https://www.2020twenty.net/women-data-summit-2021/code-of-conduct/"
  },
  {
    "name": "Apache Airflow Summit",
    "url": "https://airflowsummit.org",
    "startDate": "2021-07-08",
    "endDate": "2021-07-16",
    "online": true
  },
  {
    "name": "MongoDB.Live",
    "url": "https://www.mongodb.com/live",
    "startDate": "2021-07-13",
    "endDate": "2021-07-14",
    "online": true,
    "twitter": "@MongoDB"
  },
  {
    "name": "Women in Analytics Conference",
    "url": "https://womeninanalytics.com/conference",
    "startDate": "2021-07-21",
    "endDate": "2021-07-23",
    "city": "Columbus, OH",
    "country": "U.S.A.",
    "online": true,
    "twitter": "@wia_community",
    "cocUrl": "https://womeninanalytics.com/about/code-of-conduct/"
  },
  {
    "name": "Kafka Summit APAC",
    "url": "https://www.kafka-summit.org/events/kafka-summit-apac-2021",
    "startDate": "2021-07-27",
    "endDate": "2021-07-28",
    "online": true,
    "cfpUrl": "https://sessionize.com/kafka-summit-apac-2021",
    "cfpEndDate": "2021-04-05",
    "twitter": "@ConfluentInc",
    "cocUrl": "https://kafka-summit-org.netlify.app/code-of-c"
  },
  {
    "name": "Conf42: Machine Learning",
    "url": "https://www.conf42.com/ml2021",
    "startDate": "2021-07-29",
    "endDate": "2021-07-29",
    "online": true,
    "cfpUrl": "https://www.papercall.io/conf42-machine-learning-2021",
    "cfpEndDate": "2021-06-14",
    "twitter": "@conf42com"
  },
  {
    "name": "IEEE Big Data Service",
    "url": "http://www.big-dataservice.net",
    "startDate": "2021-08-23",
    "endDate": "2021-08-26",
    "online": true,
    "cfpUrl": "http://www.big-dataservice.net/#callForPaper",
    "cfpEndDate": "2021-05-01"
  },
  {
    "name": "IEEE Conference On Artificial Intelligence Testing",
    "url": "http://www.ieeeaitests.com/index.html",
    "startDate": "2021-08-23",
    "endDate": "2021-08-26",
    "online": true,
    "cfpUrl": "http://www.ieeeaitests.com/html/callForPapers.html",
    "cfpEndDate": "2021-04-30",
    "offersSignLanguageOrCC": true
  },
  {
    "name": "IEEE Mobile Cloud",
    "url": "https://www.mobile-cloud.net",
    "startDate": "2021-08-23",
    "endDate": "2021-08-26",
    "online": true,
    "cfpUrl": "https://www.mobile-cloud.net/#call-for-papers",
    "cfpEndDate": "2021-05-01",
    "offersSignLanguageOrCC": true
  },
  {
    "name": "ODSC APAC Virtual Conference",
    "url": "https://odsc.com/apac",
    "startDate": "2021-09-15",
    "endDate": "2021-09-16",
    "online": true,
    "twitter": "@ODSC",
    "offersSignLanguageOrCC": true
  },
  {
    "name": "Global AI Student Conference",
    "url": "https://aiconf.education",
    "startDate": "2021-10-09",
    "endDate": "2021-10-09",
    "online": true,
    "cfpUrl": "https://sessionize.com/gais-conf-oct-21",
    "cfpEndDate": "2021-09-12",
    "twitter": "@GlobAICommunity",
    "cocUrl": "https://aiconf.education/code-of-conduct/",
    "offersSignLanguageOrCC": true
  },
  {
    "name": "Big Data Analytics and Data Science",
    "url": "https://crgconferences.com/datascience",
    "startDate": "2021-11-03",
    "endDate": "2021-11-04",
    "city": "Dubai",
    "country": "United Arab Emirates",
    "online": false,
    "offersSignLanguageOrCC": true
  },
  {
    "name": "DOAG (Biggest European Conference about Oracle DB topics)",
    "url": "https://2021.doag.org/de/home",
    "startDate": "2021-11-16",
    "endDate": "2021-11-18",
    "online": true
  },
  {
    "name": "IT NonStop",
    "url": "https://it-nonstop.net",
    "startDate": "2021-11-18",
    "endDate": "2021-11-20",
    "online": true,
    "cfpUrl": "https://it-nonstop.net/become-a-speaker",
    "cfpEndDate": "2021-06-30",
    "twitter": "@it_nonstop",
    "cocUrl": "https://it-nonstop.net/about-the-conference/code-of-conduct"
  },
  {
    "name": "ML Conference Singapore",
    "url": "https://mlconference.ai/singapore",
    "startDate": "2021-11-23",
    "endDate": "2021-11-25",
    "online": true,
    "cfpUrl": "https://mlconference.ai/call-for-papers",
    "cfpEndDate": "2021-05-24",
    "twitter": "@mlconference",
    "cocUrl": "https://mlconference.ai/code-of-conduct/"
  },
  {
<<<<<<< HEAD
    "name": "Voice Conference",
=======
    "name": "ML Conference Berlin",
>>>>>>> 4ac91cb7
    "startDate": "2021-12-06",
    "endDate": "2021-12-08",
    "city": "Berlin",
    "country": "Germany",
    "online": true,
<<<<<<< HEAD
    "twitter": "@Voice_Con",
    "cocUrl": "https://voicecon.net/code-of-conduct/",
    "url": "https://voicecon.net"
=======
    "twitter": "@mlconference",
    "cocUrl": "https://mlconference.ai/code-of-conduct/",
    "url": "https://mlconference.ai/berlin"
>>>>>>> 4ac91cb7
  }
]<|MERGE_RESOLUTION|>--- conflicted
+++ resolved
@@ -369,24 +369,25 @@
     "cocUrl": "https://mlconference.ai/code-of-conduct/"
   },
   {
-<<<<<<< HEAD
     "name": "Voice Conference",
-=======
-    "name": "ML Conference Berlin",
->>>>>>> 4ac91cb7
     "startDate": "2021-12-06",
     "endDate": "2021-12-08",
     "city": "Berlin",
     "country": "Germany",
     "online": true,
-<<<<<<< HEAD
     "twitter": "@Voice_Con",
     "cocUrl": "https://voicecon.net/code-of-conduct/",
     "url": "https://voicecon.net"
-=======
+  },
+  {
+    "name": "ML Conference Berlin",
+    "startDate": "2021-12-06",
+    "endDate": "2021-12-08",
+    "city": "Berlin",
+    "country": "Germany",
+    "online": true,
     "twitter": "@mlconference",
     "cocUrl": "https://mlconference.ai/code-of-conduct/",
     "url": "https://mlconference.ai/berlin"
->>>>>>> 4ac91cb7
   }
 ]