[
  {
    "name": "Deep Learning 2.0 Virtual Summit",
    "url": "https://www.re-work.co/summits/deep-learning-summit-san-francisco-2021",
    "startDate": "2021-01-28",
    "endDate": "2021-01-29",
    "online": true,
    "twitter": "@teamrework"
  },
  {
    "name": "DataOps Champions",
    "url": "https://dco-dataops.coriniumintelligence.com/",
    "startDate": "2021-02-02",
    "endDate": "2021-02-04",
    "online": true,
    "twitter": "@CoriniumGlobal",
    "offersSignLanguageOrCC": false
  },
  {
    "name": "AI+",
    "url": "https://getaiplus.com/event",
    "startDate": "2021-02-03",
    "endDate": "2021-02-03",
    "online": true,
    "twitter": "@odsc",
    "offersSignLanguageOrCC": false
  },
  {
    "name": "Darwin's Circle",
    "url": "https://darwins-circle.com",
    "startDate": "2021-02-18",
    "endDate": "2021-02-18",
    "online": true,
    "twitter": "@DarwinsCircle"
  },
  {
    "name": "Chief Data & Analytics Officers Financial Services",
    "url": "https://cdaofs.coriniumintelligence.com/",
    "startDate": "2021-03-02",
    "endDate": "2021-03-04",
    "online": true,
    "twitter": "@CoriniumGlobal",
    "offersSignLanguageOrCC": false
  },
  {
    "name": "Reinforce",
    "url": "https://reinforceconf.com",
    "startDate": "2021-03-03",
    "endDate": "2021-03-05",
    "online": true,
    "cfpUrl": "http://ReinforceConf",
    "cfpEndDate": "2021-03-03",
    "twitter": "@reinforceconf",
    "offersSignLanguageOrCC": false
  },
  {
    "name": "Pharma AI, IoT & Blockchain",
    "url": "https://www.virtueinsight.com/pharma/4th-Annual-Pharma-AI-IoT--Blockchain-2021-Virtual-Conference/",
    "startDate": "2021-03-11",
    "endDate": "2021-03-11",
    "online": true,
    "twitter": "@virtue_insight",
    "offersSignLanguageOrCC": false
  },
  {
    "name": "ODSC East",
    "url": "https://odsc.com/boston/",
    "startDate": "2021-03-30",
    "endDate": "2021-04-01",
    "online": true,
    "cfpEndDate": "2021-03-23",
    "twitter": "@ODSC",
    "cocUrl": "https://odsc.com/code-of-conduct/",
    "offersSignLanguageOrCC": false
  },
  {
    "name": "ODSC Mini-Bootcamp",
    "url": "https://odsc.com/bootcamp",
    "startDate": "2021-03-30",
    "endDate": "2021-04-01",
    "online": true,
    "twitter": "@ODSC",
    "cocUrl": "https://odsc.com/code-of-conduct/",
    "offersSignLanguageOrCC": false
  },
  {
    "name": "Geekle's Python for ML & AI Global Summit",
    "url": "https://python.geekle.us/",
    "startDate": "2021-04-08",
    "endDate": "2021-04-09",
    "online": true,
    "cfpUrl": "https://forms.gle/ryKkiJtqBgs6zT119",
    "cfpEndDate": "2021-03-31",
    "cocUrl": "https://geekle.us/code-of-conduct"
  },
  {
    "name": "Data Love",
    "url": "https://datalove.konfy.care",
    "startDate": "2021-04-16",
    "endDate": "2021-04-16",
    "online": true,
    "cfpUrl": "https://www.papercall.io/datalove",
    "cfpEndDate": "2021-03-07",
    "twitter": "@_datalove",
    "cocUrl": "https://berlincodeofconduct.org/"
  },
  {
    "name": "DataYap Virtual Conference",
    "url": "https://conference.datayap.com",
    "startDate": "2021-04-17",
    "endDate": "2021-04-17",
    "online": true,
    "twitter": "@dataproducts"
  },
  {
    "name": "Data Science fwdays",
    "url": "https://fwdays.com/en/event/data-science-fwdays-2021",
    "startDate": "2021-04-24",
    "endDate": "2021-04-24",
    "online": true,
    "cfpUrl": "https://docs.google.com/forms/d/e/1FAIpQLSd1rDUjEWA4R7j6iaq7-Isx0sVIAHe0sy8rXXV7E_7CxHqSSQ/viewform",
    "cfpEndDate": "2021-03-15",
    "twitter": "@fwdays",
    "cocUrl": "https://bit.ly/3pBt0xG"
  },
  {
    "name": "Global AI Student Conference",
    "url": "https://aiconf.education",
    "startDate": "2021-04-24",
    "endDate": "2021-04-24",
    "online": true,
    "twitter": "@GlobAICommunity",
    "cocUrl": "https://aiconf.education/code-of-conduct/",
    "offersSignLanguageOrCC": true
  },
  {
    "name": "Minds Mastering Machines",
    "url": "https://m3-konferenz.de",
    "startDate": "2021-04-27",
    "endDate": "2021-04-28",
    "online": true,
    "cfpUrl": "https://m3-konferenz.de/call_for_proposals_en.php",
    "cfpEndDate": "2021-01-17",
    "twitter": "@M3_Konferenz",
    "cocUrl": "https://m3-konferenz.de/code_of_conduct.php",
    "offersSignLanguageOrCC": false
  },
  {
    "name": "Kubernetes AI Day",
    "url": "https://events.linuxfoundation.org/kubernetes-ai-day/",
    "startDate": "2021-05-04",
    "endDate": "2021-05-04",
    "online": true,
    "cocUrl": "https://events.linuxfoundation.org/kubernetes-ai-day/attend/code-of-conduct/"
  },
  {
    "name": "DATA+AI Summit",
    "url": "https://databricks.com/dataaisummit",
    "startDate": "2021-05-24",
    "endDate": "2021-05-28",
    "online": true,
    "twitter": "@Data_AI_Summit"
  },
  {
    "name": "ODSC Europe Virtual Conference",
    "url": "https://odsc.com/europe",
    "startDate": "2021-06-08",
    "endDate": "2021-06-10",
    "online": true,
    "cfpUrl": "https://odsc.com/europe/call-for-speakers-europe",
    "cfpEndDate": "2021-05-01",
    "twitter": "@odsc",
    "cocUrl": "https://odsc.com/code-of-conduct/",
    "offersSignLanguageOrCC": false
  },
  {
    "name": "ML Conference",
    "url": "https://mlconference.ai/munich",
    "startDate": "2021-06-21",
    "endDate": "2021-06-23",
    "online": true,
    "cfpEndDate": "2021-01-18",
    "twitter": "@mlconference",
    "cocUrl": "https://mlconference.ai/terms-and-conditions/",
    "offersSignLanguageOrCC": false
  },
  {
    "name": "Intercon Conference",
    "url": "https://www.intercon.world",
    "startDate": "2021-06-23",
    "endDate": "2021-06-25",
    "city": "Las Vegas, NV",
    "country": "U.S.A.",
    "online": false,
    "twitter": "@InterConWorld",
    "offersSignLanguageOrCC": true
  },
  {
    "name": "MongoDB.Live",
    "url": "https://www.mongodb.com/live",
    "startDate": "2021-07-13",
    "endDate": "2021-07-14",
    "online": true,
    "twitter": "@MongoDB"
  },
  {
    "name": "Women in Analytics Conference",
    "url": "https://womeninanalytics.com/conference",
    "startDate": "2021-07-21",
    "endDate": "2021-07-23",
    "city": "Columbus, OH",
    "country": "U.S.A.",
    "online": true,
    "twitter": "@wia_community",
    "cocUrl": "https://womeninanalytics.com/about/code-of-conduct/"
  },
  {
    "name": "Kafka Summit APAC",
    "url": "https://www.kafka-summit.org/events/kafka-summit-apac-2021",
    "startDate": "2021-07-27",
    "endDate": "2021-07-28",
    "online": true,
    "cfpUrl": "https://sessionize.com/kafka-summit-apac-2021",
    "cfpEndDate": "2021-04-05",
    "twitter": "@ConfluentInc",
    "cocUrl": "https://kafka-summit-org.netlify.app/code-of-c"
  },
  {
    "name": "Conf42: Machine learning",
    "url": "https://www.conf42.com",
    "startDate": "2021-07-29",
    "endDate": "2021-07-29",
    "online": true,
    "cfpUrl": "https://www.papercall.io/conf42-machine-learning-2021",
    "cfpEndDate": "2021-06-14",
    "twitter": "@conf42com"
  },
  {
<<<<<<< HEAD
    "name": "CFP: The IEEE Third International Conference On Artificial Intelligence Testing",
    "url": "http://www.ieeeaitests.com/index.html",
    "startDate": "2021-08-23",
    "endDate": "2021-08-26",
    "cfpUrl": "http://www.ieeeaitests.com/html/callForPapers.html",
    "cfpEndDate": "2021-04-30",
    "online": true,
    "offersSignLanguageOrCC": true
=======
    "name": "IEEE Big Data Service",
    "url": "http://www.big-dataservice.net",
    "startDate": "2021-08-23",
    "endDate": "2021-08-26",
    "cfpUrl": "http://www.big-dataservice.net/#callForPaper",
    "cfpEndDate": "2021-05-01",
    "online": true
>>>>>>> 241375cf
  }
]<|MERGE_RESOLUTION|>--- conflicted
+++ resolved
@@ -236,8 +236,7 @@
     "twitter": "@conf42com"
   },
   {
-<<<<<<< HEAD
-    "name": "CFP: The IEEE Third International Conference On Artificial Intelligence Testing",
+    "name": "IEEE Conference On Artificial Intelligence Testing",
     "url": "http://www.ieeeaitests.com/index.html",
     "startDate": "2021-08-23",
     "endDate": "2021-08-26",
@@ -245,7 +244,8 @@
     "cfpEndDate": "2021-04-30",
     "online": true,
     "offersSignLanguageOrCC": true
-=======
+  },
+  {
     "name": "IEEE Big Data Service",
     "url": "http://www.big-dataservice.net",
     "startDate": "2021-08-23",
@@ -253,6 +253,5 @@
     "cfpUrl": "http://www.big-dataservice.net/#callForPaper",
     "cfpEndDate": "2021-05-01",
     "online": true
->>>>>>> 241375cf
   }
 ]