--- conflicted
+++ resolved
@@ -1033,11 +1033,10 @@
     "cocUrl": "https://devternity.com/code_of_conduct.html"
   },
   {
-<<<<<<< HEAD
     "name": "AWE USA",
     "startDate": "2021-11-09",
     "endDate": "2021-11-11",
-    "city": "Santa Clara, Ca",
+    "city": "Santa Clara, CA",
     "country": "U.S.A.",
     "online": false,
     "cfpUrl": "https://www.awexr.com/usa-2021/submit_a_talk",
@@ -1045,7 +1044,8 @@
     "twitter": "@ARealityEvent",
     "cocUrl": "https://www.awexr.com/usa-2021/anti_harrassment",
     "url": "https://www.awexr.com"
-=======
+  },
+  {
     "name": "Mile High Software Testing Conference",
     "startDate": "2021-08-27",
     "endDate": "2021-08-28",
@@ -1084,6 +1084,5 @@
     "endDate": "2021-09-30",
     "online": true,
     "url": "https://geekfest.bellevent.ca/become-a-sponsor/about-overview.html"
->>>>>>> f64f5402
   }
 ]