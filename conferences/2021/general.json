[
  {
    "name": "International Conference on Computational Mathematics and Applied Physics",
    "url": "http://www.iccmap.iisrc.org",
    "startDate": "2021-01-04",
    "endDate": "2021-01-05",
    "city": "Tokyo",
    "country": "Japan",
    "cfpUrl": "http://www.iccmap.iisrc.org/call-for-papers/",
    "cfpEndDate": "2020-10-30"
  },
  {
    "name": "SheSharp Community Day",
    "url": "https://communityday.shesharp.co/",
    "startDate": "2021-01-22",
    "endDate": "2021-01-22",
    "online": true,
    "cocUrl": "https://communityday.shesharp.co/code-of-conduct/",
    "offersSignLanguageOrCC": true
  },
  {
    "name": "Global Diversity CfP Day",
    "url": "https://www.globaldiversitycfpday.com/",
    "startDate": "2021-01-23",
    "endDate": "2021-01-23",
    "online": true,
    "cocUrl": "https://www.globaldiversitycfpday.com/code-of-conduct",
    "offersSignLanguageOrCC": true
  },
  {
    "name": "Univention Summit",
    "url": "https://www.univention-summit.com",
    "startDate": "2021-01-28",
    "endDate": "2021-01-28",
    "city": "Bremen",
    "country": "Germany",
    "twitter": "@univention",
    "offersSignLanguageOrCC": false
  },
  {
    "name": "AccessibilityCon",
    "url": "https://accessibilitycon.devcongalaxy.io/",
    "startDate": "2021-02-03",
    "endDate": "2021-02-03",
    "online": true,
    "cocUrl": "https://accessibilitycon.devcongalaxy.io/event-code-of-conduct/",
    "offersSignLanguageOrCC": true
  },
  {
    "name": "FOSDEM",
    "url": "https://fosdem.org/2021/",
    "startDate": "2021-02-06",
    "endDate": "2021-02-07",
    "online": true,
    "cocUrl": "https://fosdem.org/2021/practical/conduct/"
  },
  {
    "name": "Frontend Love",
    "url": "https://www.frontenddeveloperlove.com",
    "startDate": "2021-02-08",
    "endDate": "2021-02-12",
    "city": "Amsterdam",
    "country": "Netherlands",
    "cfpUrl": "https://docs.google.com/forms/u/1/d/e/1FAIpQLSeIu75vqZm3_aPIyi8iLOtv5W2QRsFlj7fhOIDYVDjiaXwa9g/viewform",
    "twitter": "@Frontend_Love",
    "cocUrl": "https://www.frontenddeveloperlove.com/code-of-conduct",
    "offersSignLanguageOrCC": false
  },
  {
    "name": "InfoQ Live",
    "url": "https://live.infoq.com",
    "startDate": "2021-02-16",
    "endDate": "2021-02-16",
    "online": true,
    "cfpUrl": "https://docs.google.com/forms/d/e/1FAIpQLSfexoSjgtnIFrnTqNdST6BPH5FTYFS4gV1w0k5DWzGhDvipXw/viewform",
    "cfpEndDate": "2020-12-31",
    "twitter": "@InfoQ",
    "cocUrl": "https://live.infoq.com/code-conduct",
    "offersSignLanguageOrCC": false
  },
  {
    "name": "CloudWorld",
    "url": "https://cloudworldconf.com",
    "startDate": "2021-02-17",
    "endDate": "2021-02-19",
    "online": true,
    "cfpUrl": "https://cloudworldconf.com/conference/speakers/apply-to-speak",
    "cfpEndDate": "2020-12-11",
    "cocUrl": "https://www.devnetwork.com/code-of-conduct/",
    "offersSignLanguageOrCC": false
  },
  {
    "name": "DeveloperWeek",
    "url": "https://www.developerweek.com",
    "startDate": "2021-02-17",
    "endDate": "2021-02-19",
    "online": true,
    "cfpUrl": "https://www.developerweek.com/conference/call-for-speakers",
    "cfpEndDate": "2020-10-30",
    "twitter": "@developerweek",
    "cocUrl": "https://www.devnetwork.com/code-of-conduct/",
    "offersSignLanguageOrCC": false
  },
  {
    "name": "Conf42: Chaos Engineering",
    "url": "https://www.conf42.com/ce2021",
    "startDate": "2021-02-25",
    "endDate": "2021-02-25",
    "online": true,
    "cfpUrl": "https://www.papercall.io/conf42-chaos-engineering-2021",
    "cfpEndDate": "2021-01-11",
    "twitter": "@conf42com"
  },
  {
    "name": "Afro Future Summit",
    "url": "http://afrofuturesummit.com",
    "startDate": "2021-02-26",
    "endDate": "2021-02-26",
    "online": true,
    "cfpUrl": "https://www.eventbrite.com/e/afro-future-summit-2021-tickets-135509678095",
    "cfpEndDate": "2021-02-26",
    "offersSignLanguageOrCC": false
  },
  {
    "name": "SINFO",
    "url": "https://sinfo.org",
    "startDate": "2021-03-01",
    "endDate": "2021-03-05",
    "online": true,
    "twitter": "@sinfoist",
    "cocUrl": "https://sinfo.org/coc.html"
  },
  {
    "name": "DE{CODE}: The Virtual Developer Conference",
    "url": "https://attend.wpengine.com/decode-2021",
    "startDate": "2021-03-04",
    "endDate": "2021-03-04",
    "online": true,
    "twitter": "@WPEngine",
    "offersSignLanguageOrCC": false
  },
  {
    "name": "FTW Conf",
    "url": "https://www.ftwconf.com/",
    "startDate": "2021-03-08",
    "endDate": "2021-03-08",
    "online": true,
    "cocUrl": "https://www.ftwconf.com/code-of-conduct/"
  },
  {
    "name": "Software Architecture Summit",
    "url": "https://software-architecture-summit.de",
    "startDate": "2021-03-10",
    "endDate": "2021-03-12",
    "online": true,
    "twitter": "@SoftwArchSummit",
    "offersSignLanguageOrCC": false
  },
  {
    "name": "How To Bring Innovation To Your Business With AR x VR",
    "url": "https://xrterra.com/events/bring-innovation-to-your-business-with-ar-x-vr",
    "startDate": "2021-03-18",
    "endDate": "2021-03-18",
    "online": true
  },
  {
    "name": "betterCode API",
    "url": "https://api.bettercode.eu",
    "startDate": "2021-03-23",
    "endDate": "2021-03-23",
    "online": true,
    "twitter": "@bettercodeconf",
    "cocUrl": "https://api.bettercode.eu/code_of_conduct.php"
  },
  {
    "name": "Codemotion Tech Conference - Italian Edition",
    "url": "https://events.codemotion.com/conferences/online/2021/online-tech-conference-italian-edition-spring",
    "startDate": "2021-03-23",
    "endDate": "2021-03-25",
    "online": true,
    "cfpUrl": "https://extra.codemotion.com/onlineconf-italian-2021-cfp",
    "cfpEndDate": "2021-01-29",
    "twitter": "@CodemotionIT",
    "cocUrl": "https://events.codemotion.com/conferences/online/2021/online-tech-conference-italian-edition-spring/code-of-conduct",
    "offersSignLanguageOrCC": false
  },
  {
    "name": "Serverless Architecture Conference",
    "url": "https://serverless-architecture.io/thehague",
    "startDate": "2021-04-12",
    "endDate": "2021-04-15",
    "city": "The Hague",
    "country": "Netherlands",
    "cfpUrl": "https://serverless-architecture.io/call-for-papers",
    "cfpEndDate": "2020-11-02",
    "twitter": "@serverlesscon",
    "cocUrl": "https://serverless-architecture.io/code-of-conduct/",
    "offersSignLanguageOrCC": false
  },
  {
    "name": "AzureLive",
    "url": "https://azurelive.nl/",
    "startDate": "2021-04-13",
    "endDate": "2021-04-13",
    "online": true,
    "cfpUrl": "https://sessionize.com/azurelive/",
    "cfpEndDate": "2021-03-10",
    "twitter": "@LiveAzure",
    "cocUrl": "https://azurelive.nl/code-of-conduct",
    "offersSignLanguageOrCC": true
  },
  {
    "name": "Global Azure",
    "url": "https://globalazure.net/",
    "startDate": "2021-04-15",
    "endDate": "2021-04-17",
    "online": true,
    "cfpUrl": "https://sessionize.com/global-azure-2021/",
    "cfpEndDate": "2021-04-10",
    "twitter": "@globalazure",
    "cocUrl": "https://globalazure.net/#CoC",
    "offersSignLanguageOrCC": false
  },
  {
    "name": "betterCode API",
    "url": "https://api.bettercode.eu",
    "startDate": "2021-04-22",
    "endDate": "2021-04-22",
    "online": true,
    "twitter": "@bettercodeconf",
    "cocUrl": "https://api.bettercode.eu/code_of_conduct.php"
  },
  {
    "name": "DeveloperWeek Europe",
    "url": "https://www.developerweek.com/europe",
    "startDate": "2021-04-27",
    "endDate": "2021-04-28",
    "online": true,
    "cfpUrl": "https://www.developerweek.com/europe/speakers/apply-to-speak",
    "cfpEndDate": "2021-03-05",
    "twitter": "@developerweek",
    "cocUrl": "https://www.devnetwork.com/code-of-conduct/"
  },
  {
    "name": "Red Hat Summit",
    "url": "https://www.redhat.com/en/summit",
    "startDate": "2021-04-27",
    "endDate": "2021-04-28",
    "online": true
  },
  {
    "name": "GIDS Live",
    "url": "https://www.developersummit.com/live/2021",
    "startDate": "2021-04-27",
    "endDate": "2021-04-30",
    "online": true,
    "cfpUrl": "https://www.developersummit.com/live/2021/cfp",
    "cfpEndDate": "2021-02-26",
    "twitter": "@developersummit",
    "cocUrl": "https://wurreka.com/code-of-conduct",
    "offersSignLanguageOrCC": false
  },
  {
    "name": "DevX",
    "url": "https://devxconf.org",
    "startDate": "2021-04-28",
    "endDate": "2021-04-29",
    "online": true,
    "twitter": "@devxconf",
    "cocUrl": "https://devxconf.org/code-of-conduct"
  },
  {
    "name": "Conf42: Cloud Native",
    "url": "https://www.conf42.com/cloud2021",
    "startDate": "2021-04-29",
    "endDate": "2021-04-29",
    "online": true,
    "cfpUrl": "https://www.papercall.io/conf42-cloud-native-2021",
    "cfpEndDate": "2021-03-15",
    "twitter": "@conf42com"
  },
  {
    "name": "All Day Hey! Live",
    "url": "https://alldayhey.com/live",
    "startDate": "2021-05-06",
    "endDate": "2021-05-06",
    "online": true,
    "twitter": "@hey_stac",
    "cocUrl": "https://alldayhey.com/code-of-conduct"
  },
  {
    "name": "QCon Plus",
    "url": "https://plus.qconferences.com",
    "startDate": "2021-05-10",
    "endDate": "2021-05-28",
    "online": true,
    "cfpUrl": "https://docs.google.com/forms/d/e/1FAIpQLSfexoSjgtnIFrnTqNdST6BPH5FTYFS4gV1w0k5DWzGhDvipXw/viewform",
    "cfpEndDate": "2021-03-31",
    "twitter": "@QCon",
    "cocUrl": "https://plus.qconferences.com/code-conduct",
    "offersSignLanguageOrCC": false
  },
  {
    "name": "WeAreDevelopers Live – Future of Tech Day",
    "url": "https://www.wearedevelopers.com/event/future-of-tech-day",
    "startDate": "2021-05-11",
    "endDate": "2021-05-11",
    "online": true,
    "twitter": "@wearedevs",
    "cocUrl": "https://www.wearedevelopers.com/about/legal/code-of-conduct"
  },
  {
    "name": "DeveloperWeek Management",
    "url": "https://www.developerweek.com/global/conference/management",
    "startDate": "2021-05-11",
    "endDate": "2021-05-12",
    "online": true,
    "cfpUrl": "https://www.developerweek.com/global/conference/management/speakers",
    "cfpEndDate": "2021-03-12",
    "twitter": "@developerweek",
    "cocUrl": "https://www.devnetwork.com/code-of-conduct/"
  },
  {
    "name": "Percona Live ONLINE",
    "url": "https://www.percona.com/live/conferences",
    "startDate": "2021-05-12",
    "endDate": "2021-05-13",
    "online": true,
    "cfpUrl": "https://cfp.percona.com",
    "cfpEndDate": "2021-02-28",
    "twitter": "@percona",
    "cocUrl": "https://www.percona.com/live/code-conduct"
  },
  {
    "name": "PM GO",
    "url": "https://pmgo.tech/en",
    "startDate": "2021-05-14",
    "endDate": "2021-05-14",
    "online": true,
    "twitter": "@ParimatchGlobal"
  },
  {
    "name": "Bitcoin SV DevCon",
    "url": "https://www.wearedevelopers.com/event/bsv-devcon-2021",
    "startDate": "2021-05-15",
    "endDate": "2021-05-16",
    "online": true,
    "twitter": "@wearedevs",
    "cocUrl": "https://www.wearedevelopers.com/about/legal/code-of-conduct"
  },
  {
    "name": "!!Con",
    "url": "http://bangbangcon.com",
    "startDate": "2021-05-15",
    "endDate": "2021-05-22",
    "online": true,
    "cfpUrl": "http://bangbangcon.com/give-a-talk.html",
    "cfpEndDate": "2021-04-21",
    "twitter": "@bangbangcon",
    "cocUrl": "http://bangbangcon.com/conduct.html",
    "offersSignLanguageOrCC": true
  },
  {
    "name": "Codemotion",
    "url": "https://events.codemotion.com/conferences/online/2021/online-tech-conference-spring",
    "startDate": "2021-05-18",
    "endDate": "2021-05-20",
    "online": true,
    "cfpUrl": "https://extra.codemotion.com/onlineconf-spring-2021-cfp",
    "cfpEndDate": "2021-03-05",
    "twitter": "@CodemotionWorld",
    "cocUrl": "https://events.codemotion.com/conferences/online/2021/online-tech-conference-spring/code-of-conduct"
  },
  {
    "name": "I T.A.K.E",
    "url": "https://itakeunconf.com",
    "startDate": "2021-05-26",
    "endDate": "2021-05-27",
    "online": true,
    "cocUrl": "https://itakeunconf.com/code-of-conduct/"
  },
  {
    "name": "Vewd.dev",
    "url": "https://vewd.dev",
    "startDate": "2021-05-26",
    "endDate": "2021-05-27",
    "online": true,
    "twitter": "@vewd"
  },
  {
    "name": "F8 Refresh",
    "url": "https://developers.facebook.com/f8",
    "startDate": "2021-06-02",
    "endDate": "2021-06-02",
    "online": true
  },
  {
    "name": "WEnnovate",
    "url": "https://wennovate.tech",
    "startDate": "2021-06-03",
    "endDate": "2021-06-04",
    "online": true,
    "twitter": "@WE_nnovate"
  },
  {
    "name": "API Summit",
    "url": "https://api-summit.de",
    "startDate": "2021-06-07",
    "endDate": "2021-06-09",
    "city": "Munich",
    "country": "Germany",
    "online": true,
    "twitter": "@apisummit_de",
    "cocUrl": "https://api-summit.de/code-of-conduct/"
  },
  {
    "name": "Women Tech Conference",
    "url": "https://www.womentech.net/women-tech-conference",
    "startDate": "2021-06-07",
    "endDate": "2021-06-11",
    "online": true,
    "offersSignLanguageOrCC": false
  },
  {
    "name": "DeepSource Next",
    "url": "https://deepsource.io/next",
    "startDate": "2021-06-08",
    "endDate": "2021-06-08",
    "online": true,
    "twitter": "@DeepSourceHQ"
  },
  {
    "name": "Proxyclick Connect",
    "url": "https://www.proxyclick.com/proxyclick-connect-2021",
    "startDate": "2021-06-08",
    "endDate": "2021-06-10",
    "online": true
  },
  {
    "name": "GOTO Aarhus",
    "url": "https://gotoaarhus.com",
    "startDate": "2021-06-08",
    "endDate": "2021-06-11",
    "city": "Aarhus",
    "country": "Denmark",
    "online": true,
    "twitter": "@GOTOcon",
    "cocUrl": "https://gotoaarhus.com/2021/pages/code-of-conduct"
  },
  {
    "name": "Wild West Hackin’ Fest - Way West",
    "url": "https://wildwesthackinfest.com/way-west",
    "startDate": "2021-06-16",
    "endDate": "2021-06-18",
    "city": "Sparks, NV",
    "country": "U.S.A."
  },
  {
    "name": "GitOps Summit",
    "url": "https://events.linuxfoundation.org/gitops-summit",
    "startDate": "2021-06-22",
    "endDate": "2021-06-22",
    "online": true,
    "cocUrl": "https://events.linuxfoundation.org/gitops-summit/attend/code-of-conduct/"
  },
  {
    "name": "Spinnaker Summit",
    "url": "https://events.linuxfoundation.org/spinnaker-summit",
    "startDate": "2021-06-22",
    "endDate": "2021-06-24",
    "online": true,
    "twitter": "@SpinnakerSummit",
    "cocUrl": "https://events.linuxfoundation.org/spinnaker-summit/attend/code-of-conduct/"
  },
  {
    "name": "HasuraCon",
    "url": "https://hasura.io/events/hasura-con-2021",
    "startDate": "2021-06-23",
    "endDate": "2021-06-24",
    "online": true,
    "cfpUrl": "https://docs.google.com/forms/d/e/1FAIpQLSfzt8Dn9mEfClm12ZrHpPfeq1XyZOpZE5TeuQ_M_eJYpVhsGQ/viewform",
    "cfpEndDate": "2021-05-07",
    "twitter": "@hasurahq",
    "cocUrl": "https://hasura.io/events/hasura-con-2021/code-of-conduct/"
  },
  {
    "name": "WeAreDevelopers World Congress",
    "url": "https://www.wearedevelopers.com/world-congress",
    "startDate": "2021-06-28",
    "endDate": "2021-07-01",
    "online": true,
    "cfpUrl": "https://www.wearedevelopers.com/world-congress/call-for-speakers",
    "cfpEndDate": "2021-05-31",
    "twitter": "@wearedevs",
    "cocUrl": "https://www.wearedevelopers.com/about/legal/code-of-conduct"
  },
  {
    "name": "Ignite Innovation - Developer Conference",
    "url": "https://www.igniteinnovationfl.com",
    "startDate": "2021-08-06",
    "endDate": "2021-08-06",
    "online": true,
    "cfpUrl": "https://forms.gle/cGvECeoiNxp7LVRs7",
    "cfpEndDate": "2021-06-30",
    "twitter": "@sfapprentice",
    "cocUrl": "https://www.igniteinnovationfl.com/code-of-conduct"
  },
  {
    "name": "WorldFestival",
    "url": "https://worldfestival.com",
    "startDate": "2021-08-17",
    "endDate": "2021-08-19",
    "online": true,
    "cfpUrl": "https://worldfestival.com/speakers/apply-to-speak",
    "cfpEndDate": "2021-06-04"
  },
  {
    "name": "mobileWeek",
    "url": "https://mobileweek.co",
    "startDate": "2021-08-17",
    "endDate": "2021-08-19",
    "online": true,
    "cfpUrl": "https://sessionize.com/mobileweek-2021",
    "cfpEndDate": "2021-06-18",
    "twitter": "@DevNetwork_",
    "cocUrl": "https://www.devnetwork.com/code-of-conduct/"
  },
  {
    "name": "Voxxed Days Downunder",
    "url": "https://australia.voxxeddays.com",
    "startDate": "2021-08-23",
    "endDate": "2021-08-24",
    "city": "Melbourne",
    "country": "Australia",
    "cfpUrl": "https://vxmelb21.cfp.dev",
    "cfpEndDate": "2021-03-31",
    "twitter": "@VoxxedAustralia",
    "cocUrl": "https://australia.voxxeddays.com/code-of-conduct/"
  },
  {
    "name": "WebConf LATAM",
    "url": "https://webconf.tech",
    "startDate": "2021-08-23",
    "endDate": "2021-08-27",
    "online": true,
    "cfpUrl": "https://webconf.tech/cfp",
    "cfpEndDate": "2021-06-30",
    "twitter": "@WebConfLATAM",
    "cocUrl": "https://codear.org/coc"
  },
  {
    "name": "Reliable Web Summit",
    "url": "https://reliablewebsummit.com",
    "startDate": "2021-08-26",
    "endDate": "2021-08-27",
    "online": true,
    "cfpUrl": "https://docs.google.com/forms/d/e/1FAIpQLScibByS8HM6fLgIxKSNnINkdGV2fHT04iNMAYENZzbwhWbcRg/viewform",
    "cfpEndDate": "2021-05-15",
    "twitter": "@ReliableSummit",
    "cocUrl": "https://reliablewebsummit.com/code-of-conduct/"
  },
  {
    "name": "Voxxed Days Downunder",
    "url": "https://australia.voxxeddays.com",
    "startDate": "2021-08-26",
    "endDate": "2021-08-27",
    "city": "Sydney",
    "country": "Australia",
    "cfpUrl": "https://vxsyd21.cfp.dev",
    "cfpEndDate": "2021-03-31",
    "twitter": "@VoxxedAustralia",
    "cocUrl": "https://australia.voxxeddays.com/code-of-conduct/"
  },
  {
    "name": "Web Summer Camp",
    "url": "https://2021.websummercamp.com",
    "startDate": "2021-09-02",
    "endDate": "2021-09-03",
    "city": "Šibenik",
    "country": "Croatia",
    "online": false,
    "twitter": "@WebSummerCamp",
    "cocUrl": "https://2021.websummercamp.com/code-of-conduct"
  },
  {
    "name": "Infobip Shift",
    "url": "https://shift.infobip.com",
    "startDate": "2021-09-07",
    "endDate": "2021-09-08",
    "city": "Split",
    "country": "Croatia",
    "online": true,
    "cfpUrl": "https://sessionize.com/shift-dev-2021",
    "cfpEndDate": "2021-07-31",
    "twitter": "@shiftconf_co",
    "cocUrl": "https://shift.infobip.com/code/"
  },
  {
    "name": "DevBreak",
    "url": "https://www.devbreak.io",
    "startDate": "2021-09-08",
    "endDate": "2021-09-09",
    "city": "Bouville",
    "country": "France",
    "twitter": "@DevBreak20",
    "cocUrl": "https://www.devbreak.io/code-of-conduct"
  },
  {
    "name": "fintech_devcon",
    "url": "http://fintechdevcon.io",
    "startDate": "2021-09-08",
    "endDate": "2021-09-09",
    "city": "Denver, CO",
    "country": "U.S.A.",
    "online": false,
    "cfpUrl": "https://docs.google.com/forms/d/e/1FAIpQLSctiBK6uZdblbumlikeE9cA0HFM1sioJM4RDClSX8YV_sPcFQ/viewform",
    "cfpEndDate": "2021-03-31",
    "twitter": "@fintechdevcon",
    "cocUrl": "https://github.com/moov-io/moov-slack-code-of-conduct"
  },
  {
    "name": "Azure Summit",
    "url": "http://azuresummit.live",
    "startDate": "2021-09-13",
    "endDate": "2021-09-19",
    "online": true,
    "cfpUrl": "https://sessionize.com/azure-summit-2021",
    "cfpEndDate": "2021-07-31",
    "twitter": "@csharpcorner",
    "cocUrl": "https://azuresummit.live/code-of-conduct/"
  },
  {
    "name": "Swiss Testing Day",
    "url": "https://www.swisstestingday.ch/en",
    "startDate": "2021-09-14",
    "endDate": "2021-09-14",
    "city": "Zurich",
    "country": "Switzerland",
    "twitter": "@SwissTesting",
    "offersSignLanguageOrCC": false
  },
  {
    "name": "REFACTR.TECH",
    "url": "https://refactr.tech",
    "startDate": "2021-09-15",
    "endDate": "2021-09-17",
    "city": "Atlanta, GA",
    "country": "U.S.A.",
    "twitter": "@RefactrTech",
    "cocUrl": "https://www.refactr.tech/code-of-conduct/"
  },
  {
    "name": "GOTO Copenhagen",
    "url": "https://gotocph.com",
    "startDate": "2021-09-21",
    "endDate": "2021-09-22",
    "city": "Copenhagen",
    "country": "Denmark",
    "online": false,
    "twitter": "@gotocon",
    "cocUrl": "https://gotocph.com/2021/pages/code-of-conduct"
  },
  {
    "name": "Wild West Hackin’ Fest - Deadwood",
    "url": "https://wildwesthackinfest.com/deadwood",
    "startDate": "2021-09-22",
    "endDate": "2021-09-24",
    "online": true
  },
  {
    "name": "AdaLoversConf",
    "url": "https://adaloversconf.es",
    "startDate": "2021-09-25",
    "endDate": "2021-09-25",
    "city": "Tenerife",
    "country": "Spain",
    "twitter": "@adalovedev"
  },
  {
    "name": "Open Source Summit",
    "url": "https://events.linuxfoundation.org/open-source-summit-europe/",
    "startDate": "2021-09-27",
    "endDate": "2021-09-30",
    "city": "Seattle, WA",
    "country": "U.S.A.",
    "online": true,
    "cfpUrl": "https://events.linuxfoundation.org/open-source-summit-europe/program/cfp/",
    "cfpEndDate": "2021-06-13",
    "cocUrl": "https://events.linuxfoundation.org/open-source-summit-europe/attend/code-of-conduct/"
  },
  {
    "name": "EuroSTAR Software Testing Conference",
    "url": "https://conference.eurostarsoftwaretesting.com/",
    "startDate": "2021-09-28",
    "endDate": "2021-09-30",
    "online": true,
    "twitter": "@esconfs",
    "offersSignLanguageOrCC": false
  },
  {
    "name": "Devoxx",
    "url": "https://www.devoxx.fr",
    "startDate": "2021-09-29",
    "endDate": "2021-10-01",
    "city": "Paris",
    "country": "France",
    "twitter": "@DevoxxFR",
    "cocUrl": "https://www.devoxx.fr/code-of-conduct/"
  },
  {
    "name": "Strange Loop",
    "url": "https://thestrangeloop.com",
    "startDate": "2021-09-30",
    "endDate": "2021-10-02",
    "city": "St. Louis, MO",
    "country": "U.S.A.",
    "cfpUrl": "https://thestrangeloop.com/cfp.html",
    "cfpEndDate": "2021-04-30",
    "twitter": "@strangeloop_stl",
    "cocUrl": "https://thestrangeloop.com/policies.html"
  },
  {
    "name": "Paris Web",
    "url": "https://www.paris-web.fr",
    "startDate": "2021-10-07",
    "endDate": "2021-10-08",
    "online": true,
    "cfpUrl": "https://appel.paris-web.fr",
    "cfpEndDate": "2021-05-27",
    "twitter": "@parisweb",
    "cocUrl": "https://www.paris-web.fr/code-de-conduite.php",
    "offersSignLanguageOrCC": true
  },
  {
    "name": "Central Wisconsin IT Conference",
    "url": "https://cwitc.org",
    "startDate": "2021-10-09",
    "endDate": "2021-10-09",
    "online": true,
    "cfpUrl": "https://cwitc.org/call-for-speakers",
    "cfpEndDate": "2021-05-01",
    "twitter": "@CenWI_ITConf",
    "cocUrl": "https://cwitc.org/code-of-conduct"
  },
  {
    "name": "API Conference",
    "url": "https://apiconference.net/berlin",
    "startDate": "2021-10-11",
    "endDate": "2021-10-13",
    "city": "Berlin",
    "country": "Germany",
    "online": true,
    "twitter": "@api_conference"
  },
  {
    "name": "Pacific NW Software Quality Conference",
    "url": "https://www.pnsqc.org",
    "startDate": "2021-10-11",
    "endDate": "2021-10-13",
    "city": "Portland, OR",
    "country": "U.S.A.",
    "twitter": "@PNSQC",
    "cocUrl": "https://www.pnsqc.org/about-pnsqc/governance/",
    "offersSignLanguageOrCC": false
  },
  {
    "name": "Serverless Architecture Conference",
    "url": "https://serverless-architecture.io/berlin",
    "startDate": "2021-10-11",
    "endDate": "2021-10-13",
    "city": "Berlin",
    "country": "Germany",
    "online": true,
    "twitter": "@serverlesscon"
  },
  {
    "name": "Software Architecture Gathering – Digital",
    "url": "http://conferences.isaqb.org",
    "startDate": "2021-10-11",
    "endDate": "2021-10-14",
    "online": true,
    "cfpUrl": "https://conferences.isaqb.org/program/#cfp",
    "cfpEndDate": "2021-05-19",
    "twitter": "@sag_conference",
    "cocUrl": "https://conferences.isaqb.org/info/#code-of-conduct"
  },
  {
    "name": "Google Cloud Next",
    "url": "https://cloud.withgoogle.com/next/sf",
    "startDate": "2021-10-12",
    "endDate": "2021-10-14",
    "online": true
  },
  {
    "name": "Infoshare",
    "url": "https://infoshare.pl",
    "startDate": "2021-10-14",
    "endDate": "2021-10-15",
    "city": "Gdansk",
    "country": "Poland",
    "online": true,
    "cocUrl": "https://infoshare.pl/code-of-conduct.html"
  },
  {
    "name": "HackConf",
    "url": "https://www.hackconf.bg",
    "startDate": "2021-10-22",
    "endDate": "2021-10-23",
    "online": true,
    "cfpUrl": "https://www.hackconf.bg/#cfs",
    "cfpEndDate": "2021-05-31",
    "twitter": "@HackConf_"
  },
  {
    "name": "API World",
    "url": "https://apiworld.co",
    "startDate": "2021-10-26",
    "endDate": "2021-10-28",
    "online": true,
    "cfpUrl": "https://apiworld.co/conference/apply-to-speak",
    "cfpEndDate": "2021-07-09",
    "twitter": "@apiworld",
    "cocUrl": "https://www.devnetwork.com/code-of-conduct/"
  },
  {
    "name": "ITNEXT Summit",
    "url": "https://www.itnextsummit.com",
    "startDate": "2021-10-27",
    "endDate": "2021-10-27",
    "city": "Amsterdam",
    "country": "Netherlands",
    "twitter": "@itnext_io",
    "cocUrl": "https://www.itnextsummit.com/wp-content/uploads/2019/01/code-of-conduct.pdf"
  },
  {
    "name": "QCon San Francisco",
    "url": "https://qconsf.com",
    "startDate": "2021-11-01",
    "endDate": "2021-11-05",
    "city": "San Francisco, CA",
    "country": "U.S.A.",
    "cfpUrl": "https://docs.google.com/forms/d/e/1FAIpQLSfexoSjgtnIFrnTqNdST6BPH5FTYFS4gV1w0k5DWzGhDvipXw/viewform",
    "cfpEndDate": "2021-07-31",
    "twitter": "@QConSF",
    "cocUrl": "https://qconferences.com/code-conduct",
    "offersSignLanguageOrCC": false
  },
  {
    "name": "The Big Transaction",
    "url": "https://www.thebigtransaction.com",
    "startDate": "2021-11-04",
    "endDate": "2021-11-05",
    "city": "New Orleans, LA",
    "country": "U.S.A.",
    "online": false,
    "cfpUrl": "https://www.papercall.io/the-big-transaction",
    "cfpEndDate": "2021-07-15",
    "twitter": "@bigtransaction",
    "cocUrl": "https://www.thebigtransaction.com/policies/"
  },
  {
    "name": "IT-Tage Remote",
    "url": "http://www.it-tage.org",
    "startDate": "2021-12-06",
    "endDate": "2021-12-09",
    "online": true,
    "twitter": "@InformatikAktue"
  },
  {
    "name": "DevTernity",
    "url": "https://devternity.com",
    "startDate": "2021-12-10",
    "endDate": "2021-12-11",
    "city": "Riga",
    "country": "Latvia",
    "online": false,
    "twitter": "@devternity",
    "cocUrl": "https://devternity.com/code_of_conduct.html"
  },
  {
<<<<<<< HEAD
    "name": "Codemotion Online Tech Conference - Spanish Autumn Edition",
    "url": "https://events.codemotion.com/conferences/online/2021/online-tech-conference-spanish-edition-autumn",
    "startDate": "2021-10-19",
    "endDate": "2021-10-21",
    "twitter": "@CodemoMadrid",
    "cfpUrl": "https://extra.codemotion.com/onlineconf21-autumn-cfp",
    "cfpEndDate": "2021-07-09",
    "cocUrl": "https://events.codemotion.com/conferences/online/2021/online-tech-conference-spanish-edition-autumn/code-of-conduct",
=======
    "name": "Codemotion - Italian Edition",
    "url": "https://events.codemotion.com/conferences/online/2021/online-tech-conference-italian-edition-autumn",
    "startDate": "2021-11-09",
    "endDate": "2021-11-11",
    "twitter": "@CodemotionIT",
    "cfpUrl": "https://extra.codemotion.com/onlineconf21-autumn-cfp",
    "cfpEndDate": "2021-07-09",
    "cocUrl": "https://events.codemotion.com/conferences/online/2021/online-tech-conference-italian-edition-autumn/code-of-conduct",
    "online": true
  },
  {
    "name": "Codemotion",
    "url": "https://events.codemotion.com/conferences/online/2021/online-tech-conference-autumn",
    "startDate": "2021-11-30",
    "endDate": "2021-12-02",
    "twitter": "@CodemotionWorld",
    "cfpUrl": "https://extra.codemotion.com/onlineconf21-autumn-cfp",
    "cfpEndDate": "2021-07-09",
    "cocUrl": "https://events.codemotion.com/conferences/online/2021/online-tech-conference-autumn/code-of-conduct",
>>>>>>> ff937a06
    "online": true
  }
]<|MERGE_RESOLUTION|>--- conflicted
+++ resolved
@@ -878,8 +878,7 @@
     "cocUrl": "https://devternity.com/code_of_conduct.html"
   },
   {
-<<<<<<< HEAD
-    "name": "Codemotion Online Tech Conference - Spanish Autumn Edition",
+    "name": "Codemotion - Spanish Edition",
     "url": "https://events.codemotion.com/conferences/online/2021/online-tech-conference-spanish-edition-autumn",
     "startDate": "2021-10-19",
     "endDate": "2021-10-21",
@@ -887,7 +886,9 @@
     "cfpUrl": "https://extra.codemotion.com/onlineconf21-autumn-cfp",
     "cfpEndDate": "2021-07-09",
     "cocUrl": "https://events.codemotion.com/conferences/online/2021/online-tech-conference-spanish-edition-autumn/code-of-conduct",
-=======
+    "online": true
+  },
+  {
     "name": "Codemotion - Italian Edition",
     "url": "https://events.codemotion.com/conferences/online/2021/online-tech-conference-italian-edition-autumn",
     "startDate": "2021-11-09",
@@ -907,7 +908,6 @@
     "cfpUrl": "https://extra.codemotion.com/onlineconf21-autumn-cfp",
     "cfpEndDate": "2021-07-09",
     "cocUrl": "https://events.codemotion.com/conferences/online/2021/online-tech-conference-autumn/code-of-conduct",
->>>>>>> ff937a06
     "online": true
   }
 ]