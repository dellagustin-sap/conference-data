[
  {
    "name": "International Conference on Computational Mathematics and Applied Physics",
    "url": "http://www.iccmap.iisrc.org",
    "startDate": "2021-01-04",
    "endDate": "2021-01-05",
    "city": "Tokyo",
    "country": "Japan",
    "cfpUrl": "http://www.iccmap.iisrc.org/call-for-papers/",
    "cfpEndDate": "2020-10-30"
  },
  {
    "name": "SheSharp Community Day",
    "url": "https://communityday.shesharp.co/",
    "startDate": "2021-01-22",
    "endDate": "2021-01-22",
    "online": true,
    "cocUrl": "https://communityday.shesharp.co/code-of-conduct/",
    "offersSignLanguageOrCC": true
  },
  {
    "name": "Global Diversity CfP Day",
    "url": "https://www.globaldiversitycfpday.com/",
    "startDate": "2021-01-23",
    "endDate": "2021-01-23",
    "online": true,
    "cocUrl": "https://www.globaldiversitycfpday.com/code-of-conduct",
    "offersSignLanguageOrCC": true
  },
  {
    "name": "Univention Summit",
    "url": "https://www.univention-summit.com",
    "startDate": "2021-01-28",
    "endDate": "2021-01-28",
    "city": "Bremen",
    "country": "Germany",
    "twitter": "@univention",
    "offersSignLanguageOrCC": false
  },
  {
    "name": "AccessibilityCon",
    "url": "https://accessibilitycon.devcongalaxy.io/",
    "startDate": "2021-02-03",
    "endDate": "2021-02-03",
    "online": true,
    "cocUrl": "https://accessibilitycon.devcongalaxy.io/event-code-of-conduct/",
    "offersSignLanguageOrCC": true
  },
  {
    "name": "FOSDEM",
    "url": "https://fosdem.org/2021/",
    "startDate": "2021-02-06",
    "endDate": "2021-02-07",
    "online": true,
    "cocUrl": "https://fosdem.org/2021/practical/conduct/"
  },
  {
    "name": "Frontend Love",
    "url": "https://www.frontenddeveloperlove.com",
    "startDate": "2021-02-08",
    "endDate": "2021-02-12",
    "city": "Amsterdam",
    "country": "Netherlands",
    "cfpUrl": "https://docs.google.com/forms/u/1/d/e/1FAIpQLSeIu75vqZm3_aPIyi8iLOtv5W2QRsFlj7fhOIDYVDjiaXwa9g/viewform",
    "twitter": "@Frontend_Love",
    "cocUrl": "https://www.frontenddeveloperlove.com/code-of-conduct",
    "offersSignLanguageOrCC": false
  },
  {
    "name": "InfoQ Live",
    "url": "https://live.infoq.com",
    "startDate": "2021-02-16",
    "endDate": "2021-02-16",
    "online": true,
    "cfpUrl": "https://docs.google.com/forms/d/e/1FAIpQLSfexoSjgtnIFrnTqNdST6BPH5FTYFS4gV1w0k5DWzGhDvipXw/viewform",
    "cfpEndDate": "2020-12-31",
    "twitter": "@InfoQ",
    "cocUrl": "https://live.infoq.com/code-conduct",
    "offersSignLanguageOrCC": false
  },
  {
    "name": "CloudWorld",
    "url": "https://cloudworldconf.com",
    "startDate": "2021-02-17",
    "endDate": "2021-02-19",
    "online": true,
    "cfpUrl": "https://cloudworldconf.com/conference/speakers/apply-to-speak",
    "cfpEndDate": "2020-12-11",
    "cocUrl": "https://www.devnetwork.com/code-of-conduct/",
    "offersSignLanguageOrCC": false
  },
  {
    "name": "DeveloperWeek",
    "url": "https://www.developerweek.com",
    "startDate": "2021-02-17",
    "endDate": "2021-02-19",
    "online": true,
    "cfpUrl": "https://www.developerweek.com/conference/call-for-speakers",
    "cfpEndDate": "2020-10-30",
    "twitter": "@developerweek",
    "cocUrl": "https://www.devnetwork.com/code-of-conduct/",
    "offersSignLanguageOrCC": false
  },
  {
    "name": "Conf42: Chaos Engineering",
    "url": "https://www.conf42.com",
    "startDate": "2021-02-25",
    "endDate": "2021-02-25",
    "online": true,
    "cfpUrl": "https://www.papercall.io/conf42-chaos-engineering-2021",
    "cfpEndDate": "2021-01-11",
    "twitter": "@conf42com"
  },
  {
    "name": "Afro Future Summit",
    "url": "http://afrofuturesummit.com",
    "startDate": "2021-02-26",
    "endDate": "2021-02-26",
    "online": true,
    "cfpUrl": "https://www.eventbrite.com/e/afro-future-summit-2021-tickets-135509678095",
    "cfpEndDate": "2021-02-26",
    "offersSignLanguageOrCC": false
  },
  {
    "name": "SINFO",
    "url": "https://sinfo.org",
    "startDate": "2021-03-01",
    "endDate": "2021-03-05",
    "online": true,
    "twitter": "@sinfoist",
    "cocUrl": "https://sinfo.org/coc.html"
  },
  {
    "name": "DE{CODE}: The Virtual Developer Conference",
    "url": "https://attend.wpengine.com/decode-2021",
    "startDate": "2021-03-04",
    "endDate": "2021-03-04",
    "online": true,
    "twitter": "@WPEngine",
    "offersSignLanguageOrCC": false
  },
  {
    "name": "FTW Conf",
    "url": "https://www.ftwconf.com/",
    "startDate": "2021-03-08",
    "endDate": "2021-03-08",
    "online": true,
    "cocUrl": "https://www.ftwconf.com/code-of-conduct/"
  },
  {
    "name": "Software Architecture Summit",
    "url": "https://software-architecture-summit.de",
    "startDate": "2021-03-10",
    "endDate": "2021-03-12",
    "online": true,
    "twitter": "@SoftwArchSummit",
    "offersSignLanguageOrCC": false
  },
  {
    "name": "How To Bring Innovation To Your Business With AR x VR",
    "url": "https://xrterra.com/events/bring-innovation-to-your-business-with-ar-x-vr",
    "startDate": "2021-03-18",
    "endDate": "2021-03-18",
    "online": true
  },
  {
    "name": "betterCode API",
    "url": "https://api.bettercode.eu",
    "startDate": "2021-03-23",
    "endDate": "2021-03-23",
    "online": true,
    "twitter": "@bettercodeconf",
    "cocUrl": "https://api.bettercode.eu/code_of_conduct.php"
  },
  {
    "name": "Codemotion Tech Conference - Italian Edition",
    "url": "https://events.codemotion.com/conferences/online/2021/online-tech-conference-italian-edition-spring",
    "startDate": "2021-03-23",
    "endDate": "2021-03-25",
    "online": true,
    "cfpUrl": "https://extra.codemotion.com/onlineconf-italian-2021-cfp",
    "cfpEndDate": "2021-01-29",
    "twitter": "@CodemotionIT",
    "cocUrl": "https://events.codemotion.com/conferences/online/2021/online-tech-conference-italian-edition-spring/code-of-conduct",
    "offersSignLanguageOrCC": false
  },
  {
    "name": "Serverless Architecture Conference",
    "url": "https://serverless-architecture.io/thehague",
    "startDate": "2021-04-12",
    "endDate": "2021-04-15",
    "city": "The Hague",
    "country": "Netherlands",
    "cfpUrl": "https://serverless-architecture.io/call-for-papers",
    "cfpEndDate": "2020-11-02",
    "twitter": "@serverlesscon",
    "cocUrl": "https://serverless-architecture.io/code-of-conduct/",
    "offersSignLanguageOrCC": false
  },
  {
    "name": "AzureLive",
    "url": "https://azurelive.nl/",
    "startDate": "2021-04-13",
    "endDate": "2021-04-13",
    "online": true,
    "cfpUrl": "https://sessionize.com/azurelive/",
    "cfpEndDate": "2021-03-10",
    "twitter": "@LiveAzure",
    "cocUrl": "https://azurelive.nl/code-of-conduct",
    "offersSignLanguageOrCC": true
  },
  {
    "name": "Global Azure",
    "url": "https://globalazure.net/",
    "startDate": "2021-04-15",
    "endDate": "2021-04-17",
    "online": true,
    "cfpUrl": "https://sessionize.com/global-azure-2021/",
    "cfpEndDate": "2021-04-10",
    "twitter": "@globalazure",
    "cocUrl": "https://globalazure.net/#CoC",
    "offersSignLanguageOrCC": false
  },
  {
    "name": "betterCode API",
    "url": "https://api.bettercode.eu",
    "startDate": "2021-04-22",
    "endDate": "2021-04-22",
    "online": true,
    "twitter": "@bettercodeconf",
    "cocUrl": "https://api.bettercode.eu/code_of_conduct.php"
  },
  {
    "name": "DeveloperWeek Europe",
    "url": "https://www.developerweek.com/europe",
    "startDate": "2021-04-27",
    "endDate": "2021-04-28",
    "online": true,
    "cfpUrl": "https://www.developerweek.com/europe/speakers/apply-to-speak",
    "cfpEndDate": "2021-03-05",
    "twitter": "@developerweek",
    "cocUrl": "https://www.devnetwork.com/code-of-conduct/"
  },
  {
    "name": "Red Hat Summit",
    "url": "https://www.redhat.com/en/summit",
    "startDate": "2021-04-27",
    "endDate": "2021-04-28",
    "online": true
  },
  {
    "name": "GIDS Live",
    "url": "https://www.developersummit.com/live/2021",
    "startDate": "2021-04-27",
    "endDate": "2021-04-30",
    "online": true,
    "cfpUrl": "https://www.developersummit.com/live/2021/cfp",
    "cfpEndDate": "2021-02-26",
    "twitter": "@developersummit",
    "cocUrl": "https://wurreka.com/code-of-conduct",
    "offersSignLanguageOrCC": false
  },
  {
    "name": "DevX",
    "url": "https://devxconf.org",
    "startDate": "2021-04-28",
    "endDate": "2021-04-29",
    "online": true,
    "twitter": "@devxconf",
    "cocUrl": "https://devxconf.org/code-of-conduct"
  },
  {
    "name": "Conf42: Cloud Native",
    "url": "https://www.conf42.com",
    "startDate": "2021-04-29",
    "endDate": "2021-04-29",
    "online": true,
    "cfpUrl": "https://www.papercall.io/conf42-cloud-native-2021",
    "cfpEndDate": "2021-03-15",
    "twitter": "@conf42com"
  },
  {
    "name": "All Day Hey! Live",
    "url": "https://alldayhey.com/live",
    "startDate": "2021-05-06",
    "endDate": "2021-05-06",
    "online": true,
    "twitter": "@hey_stac",
    "cocUrl": "https://alldayhey.com/code-of-conduct"
  },
  {
    "name": "QCon Plus",
    "url": "https://plus.qconferences.com",
    "startDate": "2021-05-10",
    "endDate": "2021-05-28",
    "online": true,
    "cfpUrl": "https://docs.google.com/forms/d/e/1FAIpQLSfexoSjgtnIFrnTqNdST6BPH5FTYFS4gV1w0k5DWzGhDvipXw/viewform",
    "cfpEndDate": "2021-03-31",
    "twitter": "@QCon",
    "cocUrl": "https://plus.qconferences.com/code-conduct",
    "offersSignLanguageOrCC": false
  },
  {
    "name": "DeveloperWeek Management",
    "url": "https://www.developerweek.com/global/conference/management",
    "startDate": "2021-05-11",
    "endDate": "2021-05-12",
    "online": true,
    "cfpUrl": "https://www.developerweek.com/global/conference/management/speakers",
    "cfpEndDate": "2021-03-12",
    "twitter": "@developerweek",
    "cocUrl": "https://www.devnetwork.com/code-of-conduct/"
  },
  {
    "name": "Percona Live ONLINE",
    "url": "https://www.percona.com/live/conferences",
    "startDate": "2021-05-12",
    "endDate": "2021-05-13",
    "online": true,
    "cfpUrl": "https://cfp.percona.com",
    "cfpEndDate": "2021-02-28",
    "twitter": "@percona",
    "cocUrl": "https://www.percona.com/live/code-conduct"
  },
  {
    "name": "!!Con",
    "url": "http://bangbangcon.com",
    "startDate": "2021-05-15",
    "endDate": "2021-05-22",
    "online": true,
    "cfpUrl": "http://bangbangcon.com/give-a-talk.html",
    "cfpEndDate": "2021-04-21",
    "twitter": "@bangbangcon",
    "cocUrl": "http://bangbangcon.com/conduct.html",
    "offersSignLanguageOrCC": true
  },
  {
    "name": "DeepSource Next",
    "url": "https://deepsource.io/next",
    "startDate": "2021-05-18",
    "endDate": "2021-05-18",
    "online": true,
    "twitter": "@DeepSourceHQ"
  },
  {
    "name": "Codemotion Online Tech Conference",
    "url": "https://events.codemotion.com/conferences/online/2021/online-tech-conference-spring",
    "startDate": "2021-05-18",
    "endDate": "2021-05-20",
    "online": true,
    "cfpUrl": "https://extra.codemotion.com/onlineconf-spring-2021-cfp",
    "cfpEndDate": "2021-03-05",
    "twitter": "@CodemotionWorld",
    "cocUrl": "https://events.codemotion.com/conferences/online/2021/online-tech-conference-spring/code-of-conduct"
  },
  {
    "name": "F8 Refresh",
    "url": "https://developers.facebook.com/f8",
    "startDate": "2021-06-02",
    "endDate": "2021-06-02",
    "online": true
  },
  {
    "name": "WEnnovate",
    "url": "https://wennovate.tech",
    "startDate": "2021-06-03",
    "endDate": "2021-06-04",
    "online": true,
    "twitter": "@WE_nnovate"
  },
  {
    "name": "API Summit",
    "url": "https://api-summit.de",
    "startDate": "2021-06-07",
    "endDate": "2021-06-09",
    "city": "Munich",
    "country": "Germany",
    "online": true,
    "twitter": "@apisummit_de",
    "cocUrl": "https://api-summit.de/code-of-conduct/"
  },
  {
    "name": "Women Tech Conference",
    "url": "https://www.womentech.net/women-tech-conference",
    "startDate": "2021-06-07",
    "endDate": "2021-06-11",
    "online": true,
    "offersSignLanguageOrCC": false
  },
  {
    "name": "Proxyclick Connect",
    "url": "https://www.proxyclick.com/proxyclick-connect-2021",
    "startDate": "2021-06-08",
    "endDate": "2021-06-10",
    "online": true
  },
  {
    "name": "Wild West Hackin’ Fest - Way West",
    "url": "https://wildwesthackinfest.com/way-west",
    "startDate": "2021-06-16",
    "endDate": "2021-06-18",
    "online": true
  },
  {
    "name": "DevBreak",
    "url": "https://www.devbreak.io",
    "startDate": "2021-06-17",
    "endDate": "2021-06-18",
    "city": "Bouville",
    "country": "France",
    "twitter": "@DevBreak20",
    "cocUrl": "https://www.devbreak.io/code-of-conduct"
  },
  {
    "name": "GitOps Summit",
    "url": "https://events.linuxfoundation.org/gitops-summit",
    "startDate": "2021-06-22",
    "endDate": "2021-06-22",
    "online": true,
    "cocUrl": "https://events.linuxfoundation.org/gitops-summit/attend/code-of-conduct/"
  },
  {
    "name": "Spinnaker Summit",
    "url": "https://events.linuxfoundation.org/spinnaker-summit",
    "startDate": "2021-06-22",
    "endDate": "2021-06-24",
    "online": true,
    "twitter": "@SpinnakerSummit",
    "cocUrl": "https://events.linuxfoundation.org/spinnaker-summit/attend/code-of-conduct/"
  },
  {
    "name": "HasuraCon",
    "url": "https://hasura.io/events/hasura-con-2021",
    "startDate": "2021-06-23",
    "endDate": "2021-06-24",
    "online": true,
    "cfpUrl": "https://docs.google.com/forms/d/e/1FAIpQLSfzt8Dn9mEfClm12ZrHpPfeq1XyZOpZE5TeuQ_M_eJYpVhsGQ/viewform",
    "cfpEndDate": "2021-05-07",
    "twitter": "@hasurahq",
    "cocUrl": "https://hasura.io/events/hasura-con-2021/code-of-conduct/"
  },
  {
    "name": "Swiss Testing Day",
    "url": "https://www.swisstestingday.ch/en",
    "startDate": "2021-06-30",
    "endDate": "2021-06-30",
    "city": "Zurich",
    "country": "Switzerland",
    "twitter": "@SwissTesting",
    "offersSignLanguageOrCC": false
  },
  {
    "name": "Devoxx",
    "url": "https://www.devoxx.fr",
    "startDate": "2021-06-30",
    "endDate": "2021-07-02",
    "city": "Paris",
    "country": "France",
    "twitter": "@DevoxxFR",
    "cocUrl": "https://www.devoxx.fr/code-of-conduct/"
  },
  {
    "name": "Voxxed Days Downunder",
    "url": "https://australia.voxxeddays.com",
    "startDate": "2021-08-23",
    "endDate": "2021-08-24",
    "city": "Melbourne",
    "country": "Australia",
    "cfpUrl": "https://vxmelb21.cfp.dev",
    "cfpEndDate": "2021-03-31",
    "twitter": "@VoxxedAustralia",
    "cocUrl": "https://australia.voxxeddays.com/code-of-conduct/"
  },
  {
    "name": "WebConf LATAM",
    "url": "https://webconf.tech",
    "startDate": "2021-08-23",
    "endDate": "2021-08-27",
    "online": true,
    "cfpUrl": "https://webconf.tech/cfp",
    "cfpEndDate": "2021-06-30",
    "twitter": "@WebConfLATAM",
    "cocUrl": "https://codear.org/coc"
  },
  {
    "name": "Voxxed Days Downunder",
    "url": "https://australia.voxxeddays.com",
    "startDate": "2021-08-26",
    "endDate": "2021-08-27",
    "city": "Sydney",
    "country": "Australia",
    "cfpUrl": "https://vxsyd21.cfp.dev",
    "cfpEndDate": "2021-03-31",
    "twitter": "@VoxxedAustralia",
    "cocUrl": "https://australia.voxxeddays.com/code-of-conduct/"
  },
  {
    "name": "Web Summer Camp",
    "url": "https://2021.websummercamp.com",
    "startDate": "2021-09-02",
    "endDate": "2021-09-03",
    "city": "Šibenik",
    "country": "Croatia",
    "online": false,
    "twitter": "@WebSummerCamp",
    "cocUrl": "https://2021.websummercamp.com/code-of-conduct"
  },
  {
    "name": "fintech_devcon",
    "url": "http://fintechdevcon.io",
    "startDate": "2021-09-08",
    "endDate": "2021-09-09",
    "city": "Denver, CO",
    "country": "U.S.A.",
    "online": false,
    "cfpUrl": "https://docs.google.com/forms/d/e/1FAIpQLSctiBK6uZdblbumlikeE9cA0HFM1sioJM4RDClSX8YV_sPcFQ/viewform",
    "cfpEndDate": "2021-03-31",
    "twitter": "@fintechdevcon",
    "cocUrl": "https://github.com/moov-io/moov-slack-code-of-conduct"
  },
  {
    "name": "REFACTR.TECH",
    "url": "https://refactr.tech",
    "startDate": "2021-09-15",
    "endDate": "2021-09-17",
    "city": "Atlanta, GA",
    "country": "U.S.A.",
    "twitter": "@RefactrTech",
    "cocUrl": "https://www.refactr.tech/code-of-conduct/"
  },
  {
    "name": "GOTO Copenhagen",
    "url": "https://gotocph.com",
    "startDate": "2021-09-21",
    "endDate": "2021-09-22",
    "city": "Copenhagen",
    "country": "Denmark",
    "online": false,
    "twitter": "@gotocon",
    "cocUrl": "https://gotocph.com/2021/pages/code-of-conduct"
  },
  {
    "name": "Wild West Hackin’ Fest - Deadwood",
    "url": "https://wildwesthackinfest.com/deadwood",
    "startDate": "2021-09-22",
    "endDate": "2021-09-24",
    "online": true
  },
  {
    "name": "AdaLoversConf",
    "url": "https://adaloversconf.es",
    "startDate": "2021-09-25",
    "endDate": "2021-09-25",
    "city": "Tenerife",
    "country": "Spain",
    "twitter": "@adalovedev"
  },
  {
    "name": "Open Source Summit Europe",
    "url": "https://events.linuxfoundation.org/open-source-summit-europe/",
    "startDate": "2021-09-28",
    "endDate": "2021-10-01",
    "online": true,
    "cfpUrl": "https://events.linuxfoundation.org/open-source-summit-europe/program/cfp/",
    "cfpEndDate": "2021-06-13",
    "cocUrl": "https://events.linuxfoundation.org/open-source-summit-europe/attend/code-of-conduct/"
  },
  {
    "name": "Strange Loop",
    "url": "https://thestrangeloop.com",
    "startDate": "2021-09-30",
    "endDate": "2021-10-02",
    "city": "St. Louis, MO",
    "country": "U.S.A.",
    "cfpUrl": "https://thestrangeloop.com/cfp.html",
    "cfpEndDate": "2021-04-30",
    "twitter": "@strangeloop_stl",
    "cocUrl": "https://thestrangeloop.com/policies.html"
  },
  {
    "name": "Central Wisconsin IT Conference",
    "url": "https://cwitc.org",
    "startDate": "2021-10-09",
    "endDate": "2021-10-09",
    "online": true,
    "cfpUrl": "https://cwitc.org/call-for-speakers",
    "cfpEndDate": "2021-05-01",
    "twitter": "@CenWI_ITConf",
    "cocUrl": "https://cwitc.org/code-of-conduct"
  },
  {
    "name": "Pacific NW Software Quality Conference",
    "url": "https://www.pnsqc.org",
    "startDate": "2021-10-11",
    "endDate": "2021-10-13",
    "city": "Portland, OR",
    "country": "U.S.A.",
    "twitter": "@PNSQC",
    "cocUrl": "https://www.pnsqc.org/about-pnsqc/governance/",
    "offersSignLanguageOrCC": false
  },
  {
    "name": "Google Cloud Next",
    "url": "https://cloud.withgoogle.com/next/sf",
    "startDate": "2021-10-12",
    "endDate": "2021-10-14",
    "online": true
  },
  {
    "name": "HackConf",
    "url": "https://www.hackconf.bg",
    "startDate": "2021-10-22",
    "endDate": "2021-10-23",
    "online": true,
    "cfpUrl": "https://www.hackconf.bg/#cfs",
    "cfpEndDate": "2021-05-31",
    "twitter": "@HackConf_"
  },
  {
    "name": "API World",
    "url": "https://apiworld.co",
    "startDate": "2021-10-26",
    "endDate": "2021-10-28",
    "online": true,
    "cfpUrl": "https://apiworld.co/conference/apply-to-speak",
    "cfpEndDate": "2021-07-09",
    "twitter": "@apiworld",
    "cocUrl": "https://www.devnetwork.com/code-of-conduct/"
  },
  {
    "name": "ITNEXT Summit",
    "url": "https://www.itnextsummit.com",
    "startDate": "2021-10-27",
    "endDate": "2021-10-27",
    "city": "Amsterdam",
    "country": "Netherlands",
    "twitter": "@itnext_io",
    "cocUrl": "https://www.itnextsummit.com/wp-content/uploads/2019/01/code-of-conduct.pdf"
  },
  {
    "name": "EuroSTAR Software Testing Conference",
    "url": "https://conference.eurostarsoftwaretesting.com/",
    "startDate": "2021-11-01",
    "endDate": "2021-11-04",
    "online": true,
    "twitter": "@esconfs",
    "offersSignLanguageOrCC": false
  },
  {
    "name": "QCon San Francisco",
    "url": "https://qconsf.com",
    "startDate": "2021-11-01",
    "endDate": "2021-11-05",
    "city": "San Francisco, CA",
    "country": "U.S.A.",
    "cfpUrl": "https://docs.google.com/forms/d/e/1FAIpQLSfexoSjgtnIFrnTqNdST6BPH5FTYFS4gV1w0k5DWzGhDvipXw/viewform",
    "cfpEndDate": "2021-07-31",
    "twitter": "@QConSF",
    "cocUrl": "https://qconferences.com/code-conduct",
    "offersSignLanguageOrCC": false
  },
  {
    "name": "IT-Tage Remote",
    "url": "http://www.it-tage.org",
    "startDate": "2021-12-06",
    "endDate": "2021-12-09",
    "online": true,
    "twitter": "@InformatikAktue"
  },
  {
    "name": "DevTernity",
    "url": "https://devternity.com",
    "startDate": "2021-12-10",
    "endDate": "2021-12-11",
    "city": "Riga",
    "country": "Latvia",
    "online": false,
    "twitter": "@devternity",
    "cocUrl": "https://devternity.com/code_of_conduct.html"
  },
  {
    "name": "GOTO Aarhus",
    "url": "https://gotoaarhus.com",
    "startDate": "2021-06-08",
    "endDate": "2021-06-11",
    "city": "Aarhus",
    "country": "Denmark",
    "twitter": "@GOTOcon",
    "cocUrl": "https://gotoaarhus.com/2021/pages/code-of-conduct",
    "online": true
  },
  {
    "name": "API Conference Berlin",
    "url": "https://apiconference.net/berlin",
    "startDate": "2021-10-11",
    "endDate": "2021-10-13",
    "city": "Berlin",
    "country": "Germany",
    "twitter": "@api_conference",
    "online": true
  },
  {
    "name": "Serverless Architecture Conference Berlin",
    "url": "https://serverless-architecture.io/berlin",
    "startDate": "2021-10-11",
    "endDate": "2021-10-13",
    "city": "Berlin",
    "country": "Germany",
    "twitter": "@serverlesscon",
    "online": true
  },
  {
    "name": "PM GO",
    "url": "https://pmgo.tech/en",
    "startDate": "2021-05-14",
    "endDate": "2021-05-14",
    "twitter": "@ParimatchGlobal",
    "online": true
  },
  {
    "name": "Reliable Web Summit",
    "url": "https://reliablewebsummit.com",
    "startDate": "2021-08-26",
    "endDate": "2021-08-27",
    "twitter": "@ReliableSummit",
    "cfpUrl": "https://docs.google.com/forms/d/e/1FAIpQLScibByS8HM6fLgIxKSNnINkdGV2fHT04iNMAYENZzbwhWbcRg/viewform",
    "cfpEndDate": "2021-05-15",
    "cocUrl": "https://reliablewebsummit.com/code-of-conduct/",
    "online": true
  },
  {
    "name": "Paris Web",
    "url": "https://www.paris-web.fr",
    "startDate": "2021-10-07",
    "endDate": "2021-10-08",
    "twitter": "@parisweb",
    "cfpUrl": "https://appel.paris-web.fr",
    "cfpEndDate": "2021-05-27",
    "cocUrl": "https://www.paris-web.fr/code-de-conduite.php",
    "online": true,
    "offersSignLanguageOrCC": true
  },
  {
<<<<<<< HEAD
    "name": "WeAreDevelopers World Congress",
    "url": "https://www.wearedevelopers.com/world-congress",
    "startDate": "2021-06-28",
    "endDate": "2021-07-01",
    "twitter": "@wearedevs",
    "cfpUrl": "https://www.wearedevelopers.com/world-congress/call-for-speakers",
    "cfpEndDate": "2021-05-31",
    "cocUrl": "https://www.wearedevelopers.com/about/legal/code-of-conduct",
=======
    "name": "Software Architecture Gathering – Digital",
    "url": "http://conferences.isaqb.org",
    "startDate": "2021-10-11",
    "endDate": "2021-10-14",
    "twitter": "@sag_conference",
    "cfpUrl": "https://conferences.isaqb.org/program/#cfp",
    "cfpEndDate": "2021-05-19",
    "cocUrl": "https://conferences.isaqb.org/info/#code-of-conduct",
>>>>>>> d1561632
    "online": true
  }
]<|MERGE_RESOLUTION|>--- conflicted
+++ resolved
@@ -741,7 +741,6 @@
     "offersSignLanguageOrCC": true
   },
   {
-<<<<<<< HEAD
     "name": "WeAreDevelopers World Congress",
     "url": "https://www.wearedevelopers.com/world-congress",
     "startDate": "2021-06-28",
@@ -750,7 +749,9 @@
     "cfpUrl": "https://www.wearedevelopers.com/world-congress/call-for-speakers",
     "cfpEndDate": "2021-05-31",
     "cocUrl": "https://www.wearedevelopers.com/about/legal/code-of-conduct",
-=======
+    "online": true
+  },
+  {
     "name": "Software Architecture Gathering – Digital",
     "url": "http://conferences.isaqb.org",
     "startDate": "2021-10-11",
@@ -759,7 +760,6 @@
     "cfpUrl": "https://conferences.isaqb.org/program/#cfp",
     "cfpEndDate": "2021-05-19",
     "cocUrl": "https://conferences.isaqb.org/info/#code-of-conduct",
->>>>>>> d1561632
     "online": true
   }
 ]