[
  {
    "name": "International Conference on Computational Mathematics and Applied Physics",
    "url": "http://www.iccmap.iisrc.org",
    "startDate": "2021-01-04",
    "endDate": "2021-01-05",
    "city": "Tokyo",
    "country": "Japan",
    "cfpUrl": "http://www.iccmap.iisrc.org/call-for-papers/",
    "cfpEndDate": "2020-10-30"
  },
  {
    "name": "SheSharp Community Day",
    "url": "https://communityday.shesharp.co/",
    "startDate": "2021-01-22",
    "endDate": "2021-01-22",
    "online": true,
    "cocUrl": "https://communityday.shesharp.co/code-of-conduct/",
    "offersSignLanguageOrCC": true
  },
  {
    "name": "Global Diversity CfP Day",
    "url": "https://www.globaldiversitycfpday.com/",
    "startDate": "2021-01-23",
    "endDate": "2021-01-23",
    "online": true,
    "cocUrl": "https://www.globaldiversitycfpday.com/code-of-conduct",
    "offersSignLanguageOrCC": true
  },
  {
    "name": "Univention Summit",
    "url": "https://www.univention-summit.com",
    "startDate": "2021-01-28",
    "endDate": "2021-01-28",
    "city": "Bremen",
    "country": "Germany",
    "twitter": "@univention",
    "offersSignLanguageOrCC": false
  },
  {
    "name": "AccessibilityCon",
    "url": "https://accessibilitycon.devcongalaxy.io/",
    "startDate": "2021-02-03",
    "endDate": "2021-02-03",
    "online": true,
    "cocUrl": "https://accessibilitycon.devcongalaxy.io/event-code-of-conduct/",
    "offersSignLanguageOrCC": true
  },
  {
    "name": "FOSDEM",
    "url": "https://fosdem.org/2021/",
    "startDate": "2021-02-06",
    "endDate": "2021-02-07",
    "online": true,
    "cocUrl": "https://fosdem.org/2021/practical/conduct/"
  },
  {
    "name": "Frontend Love",
    "url": "https://www.frontenddeveloperlove.com",
    "startDate": "2021-02-08",
    "endDate": "2021-02-12",
    "city": "Amsterdam",
    "country": "Netherlands",
    "cfpUrl": "https://docs.google.com/forms/u/1/d/e/1FAIpQLSeIu75vqZm3_aPIyi8iLOtv5W2QRsFlj7fhOIDYVDjiaXwa9g/viewform",
    "twitter": "@Frontend_Love",
    "cocUrl": "https://www.frontenddeveloperlove.com/code-of-conduct",
    "offersSignLanguageOrCC": false
  },
  {
    "name": "InfoQ Live",
    "url": "https://live.infoq.com",
    "startDate": "2021-02-16",
    "endDate": "2021-02-16",
    "online": true,
    "cfpUrl": "https://docs.google.com/forms/d/e/1FAIpQLSfexoSjgtnIFrnTqNdST6BPH5FTYFS4gV1w0k5DWzGhDvipXw/viewform",
    "cfpEndDate": "2020-12-31",
    "twitter": "@InfoQ",
    "cocUrl": "https://live.infoq.com/code-conduct",
    "offersSignLanguageOrCC": false
  },
  {
    "name": "CloudWorld",
    "url": "https://cloudworldconf.com",
    "startDate": "2021-02-17",
    "endDate": "2021-02-19",
    "online": true,
    "cfpUrl": "https://cloudworldconf.com/conference/speakers/apply-to-speak",
    "cfpEndDate": "2020-12-11",
    "cocUrl": "https://www.devnetwork.com/code-of-conduct/",
    "offersSignLanguageOrCC": false
  },
  {
    "name": "DeveloperWeek",
    "url": "https://www.developerweek.com",
    "startDate": "2021-02-17",
    "endDate": "2021-02-19",
    "online": true,
    "cfpUrl": "https://www.developerweek.com/conference/call-for-speakers",
    "cfpEndDate": "2020-10-30",
    "twitter": "@developerweek",
    "cocUrl": "https://www.devnetwork.com/code-of-conduct/",
    "offersSignLanguageOrCC": false
  },
  {
    "name": "Conf42: Chaos Engineering",
    "url": "https://www.conf42.com",
    "startDate": "2021-02-25",
    "endDate": "2021-02-25",
    "online": true,
    "cfpUrl": "https://www.papercall.io/conf42-chaos-engineering-2021",
    "cfpEndDate": "2021-01-11",
    "twitter": "@conf42com"
  },
  {
    "name": "Afro Future Summit",
    "url": "http://afrofuturesummit.com",
    "startDate": "2021-02-26",
    "endDate": "2021-02-26",
    "online": true,
    "cfpUrl": "https://www.eventbrite.com/e/afro-future-summit-2021-tickets-135509678095",
    "cfpEndDate": "2021-02-26",
    "offersSignLanguageOrCC": false
  },
  {
    "name": "SINFO",
    "url": "https://sinfo.org",
    "startDate": "2021-03-01",
    "endDate": "2021-03-05",
    "online": true,
    "twitter": "@sinfoist",
    "cocUrl": "https://sinfo.org/coc.html"
  },
  {
    "name": "DE{CODE}: The Virtual Developer Conference",
    "url": "https://attend.wpengine.com/decode-2021",
    "startDate": "2021-03-04",
    "endDate": "2021-03-04",
    "online": true,
    "twitter": "@WPEngine",
    "offersSignLanguageOrCC": false
  },
  {
    "name": "FTW Conf",
    "url": "https://www.ftwconf.com/",
    "startDate": "2021-03-08",
    "endDate": "2021-03-08",
    "online": true,
    "cocUrl": "https://www.ftwconf.com/code-of-conduct/"
  },
  {
    "name": "Software Architecture Summit",
    "url": "https://software-architecture-summit.de",
    "startDate": "2021-03-10",
    "endDate": "2021-03-12",
    "online": true,
    "twitter": "@SoftwArchSummit",
    "offersSignLanguageOrCC": false
  },
  {
    "name": "How To Bring Innovation To Your Business With AR x VR",
    "url": "https://xrterra.com/events/bring-innovation-to-your-business-with-ar-x-vr",
    "startDate": "2021-03-18",
    "endDate": "2021-03-18",
    "online": true
  },
  {
    "name": "betterCode API",
    "url": "https://api.bettercode.eu",
    "startDate": "2021-03-23",
    "endDate": "2021-03-23",
    "online": true,
    "twitter": "@bettercodeconf",
    "cocUrl": "https://api.bettercode.eu/code_of_conduct.php"
  },
  {
    "name": "Codemotion Tech Conference - Italian Edition",
    "url": "https://events.codemotion.com/conferences/online/2021/online-tech-conference-italian-edition-spring",
    "startDate": "2021-03-23",
    "endDate": "2021-03-25",
    "online": true,
    "cfpUrl": "https://extra.codemotion.com/onlineconf-italian-2021-cfp",
    "cfpEndDate": "2021-01-29",
    "twitter": "@CodemotionIT",
    "cocUrl": "https://events.codemotion.com/conferences/online/2021/online-tech-conference-italian-edition-spring/code-of-conduct",
    "offersSignLanguageOrCC": false
  },
  {
    "name": "Serverless Architecture Conference",
    "url": "https://serverless-architecture.io/thehague",
    "startDate": "2021-04-12",
    "endDate": "2021-04-15",
    "city": "The Hague",
    "country": "Netherlands",
    "cfpUrl": "https://serverless-architecture.io/call-for-papers",
    "cfpEndDate": "2020-11-02",
    "twitter": "@serverlesscon",
    "cocUrl": "https://serverless-architecture.io/code-of-conduct/",
    "offersSignLanguageOrCC": false
  },
  {
    "name": "AzureLive",
    "url": "https://azurelive.nl/",
    "startDate": "2021-04-13",
    "endDate": "2021-04-13",
    "online": true,
    "cfpUrl": "https://sessionize.com/azurelive/",
    "cfpEndDate": "2021-03-10",
    "twitter": "@LiveAzure",
    "cocUrl": "https://azurelive.nl/code-of-conduct",
    "offersSignLanguageOrCC": true
  },
  {
    "name": "Global Azure",
    "url": "https://globalazure.net/",
    "startDate": "2021-04-15",
    "endDate": "2021-04-17",
    "online": true,
    "cfpUrl": "https://sessionize.com/global-azure-2021/",
    "cfpEndDate": "2021-04-10",
    "twitter": "@globalazure",
    "cocUrl": "https://globalazure.net/#CoC",
    "offersSignLanguageOrCC": false
  },
  {
    "name": "betterCode API",
    "url": "https://api.bettercode.eu",
    "startDate": "2021-04-22",
    "endDate": "2021-04-22",
    "online": true,
    "twitter": "@bettercodeconf",
    "cocUrl": "https://api.bettercode.eu/code_of_conduct.php"
  },
  {
    "name": "DeveloperWeek Europe",
    "url": "https://www.developerweek.com/europe",
    "startDate": "2021-04-27",
    "endDate": "2021-04-28",
    "online": true,
    "cfpUrl": "https://www.developerweek.com/europe/speakers/apply-to-speak",
    "cfpEndDate": "2021-03-05",
    "twitter": "@developerweek",
    "cocUrl": "https://www.devnetwork.com/code-of-conduct/"
  },
  {
    "name": "GIDS Live",
    "url": "https://www.developersummit.com/live/2021",
    "startDate": "2021-04-27",
    "endDate": "2021-04-30",
    "online": true,
    "cfpUrl": "https://www.developersummit.com/live/2021/cfp",
    "cfpEndDate": "2021-02-26",
    "twitter": "@developersummit",
    "cocUrl": "https://wurreka.com/code-of-conduct",
    "offersSignLanguageOrCC": false
  },
  {
    "name": "Conf42: Cloud Native",
    "url": "https://www.conf42.com",
    "startDate": "2021-04-29",
    "endDate": "2021-04-29",
    "online": true,
    "cfpUrl": "https://www.papercall.io/conf42-cloud-native-2021",
    "cfpEndDate": "2021-03-15",
    "twitter": "@conf42com"
  },
  {
    "name": "QCon Plus",
    "url": "https://plus.qconferences.com",
    "startDate": "2021-05-10",
    "endDate": "2021-05-28",
    "online": true,
    "cfpUrl": "https://docs.google.com/forms/d/e/1FAIpQLSfexoSjgtnIFrnTqNdST6BPH5FTYFS4gV1w0k5DWzGhDvipXw/viewform",
    "cfpEndDate": "2021-03-31",
    "twitter": "@QCon",
    "cocUrl": "https://plus.qconferences.com/code-conduct",
    "offersSignLanguageOrCC": false
  },
  {
    "name": "DeveloperWeek Management",
    "url": "https://www.developerweek.com/global/conference/management",
    "startDate": "2021-05-11",
    "endDate": "2021-05-12",
    "online": true,
    "cfpUrl": "https://www.developerweek.com/global/conference/management/speakers",
    "cfpEndDate": "2021-03-12",
    "twitter": "@developerweek",
    "cocUrl": "https://www.devnetwork.com/code-of-conduct/"
  },
  {
    "name": "Percona Live ONLINE",
    "url": "https://www.percona.com/live/conferences",
    "startDate": "2021-05-12",
    "endDate": "2021-05-13",
    "online": true,
    "cfpUrl": "https://cfp.percona.com",
    "cfpEndDate": "2021-02-28",
    "twitter": "@percona",
    "cocUrl": "https://www.percona.com/live/code-conduct"
  },
  {
    "name": "!!Con",
    "url": "http://bangbangcon.com",
    "startDate": "2021-05-15",
    "endDate": "2021-05-22",
    "online": true,
    "cfpUrl": "http://bangbangcon.com/give-a-talk.html",
    "cfpEndDate": "2021-04-21",
    "twitter": "@bangbangcon",
    "cocUrl": "http://bangbangcon.com/conduct.html",
    "offersSignLanguageOrCC": true
  },
  {
    "name": "Codemotion Online Tech Conference",
    "url": "https://events.codemotion.com/conferences/online/2021/online-tech-conference-spring",
    "startDate": "2021-05-18",
    "endDate": "2021-05-20",
    "online": true,
    "cfpUrl": "https://extra.codemotion.com/onlineconf-spring-2021-cfp",
    "cfpEndDate": "2021-03-05",
    "twitter": "@CodemotionWorld",
    "cocUrl": "https://events.codemotion.com/conferences/online/2021/online-tech-conference-spring/code-of-conduct"
  },
  {
    "name": "WEnnovate",
    "url": "https://wennovate.tech",
    "startDate": "2021-06-03",
    "endDate": "2021-06-04",
    "online": true,
    "twitter": "@WE_nnovate"
  },
  {
    "name": "API Summit",
    "url": "https://api-summit.de",
    "startDate": "2021-06-07",
    "endDate": "2021-06-09",
    "city": "Munich",
    "country": "Germany",
    "online": true,
    "twitter": "@apisummit_de",
    "cocUrl": "https://api-summit.de/code-of-conduct/"
  },
  {
    "name": "Women Tech Conference",
    "url": "https://www.womentech.net/women-tech-conference",
    "startDate": "2021-06-07",
    "endDate": "2021-06-11",
    "online": true,
    "offersSignLanguageOrCC": false
  },
  {
    "name": "Proxyclick Connect",
    "url": "https://www.proxyclick.com/proxyclick-connect-2021",
    "startDate": "2021-06-08",
    "endDate": "2021-06-10",
    "online": true
  },
  {
    "name": "DevBreak",
    "url": "https://www.devbreak.io",
    "startDate": "2021-06-17",
    "endDate": "2021-06-18",
    "city": "Bouville",
    "country": "France",
    "twitter": "@DevBreak20",
    "cocUrl": "https://www.devbreak.io/code-of-conduct"
  },
  {
    "name": "GitOps Summit",
    "url": "https://events.linuxfoundation.org/gitops-summit",
    "startDate": "2021-06-22",
    "endDate": "2021-06-22",
    "online": true,
    "cocUrl": "https://events.linuxfoundation.org/gitops-summit/attend/code-of-conduct/"
  },
  {
    "name": "Spinnaker Summit",
    "url": "https://events.linuxfoundation.org/spinnaker-summit",
    "startDate": "2021-06-22",
    "endDate": "2021-06-24",
    "online": true,
    "twitter": "@SpinnakerSummit",
    "cocUrl": "https://events.linuxfoundation.org/spinnaker-summit/attend/code-of-conduct/"
  },
  {
    "name": "HasuraCon",
    "url": "https://hasura.io/events/hasura-con-2021",
    "startDate": "2021-06-23",
    "endDate": "2021-06-24",
    "online": true,
    "cfpUrl": "https://docs.google.com/forms/d/e/1FAIpQLSfzt8Dn9mEfClm12ZrHpPfeq1XyZOpZE5TeuQ_M_eJYpVhsGQ/viewform",
    "cfpEndDate": "2021-05-07",
    "twitter": "@hasurahq",
    "cocUrl": "https://hasura.io/events/hasura-con-2021/code-of-conduct/"
  },
  {
    "name": "Swiss Testing Day",
    "url": "https://www.swisstestingday.ch/en",
    "startDate": "2021-06-30",
    "endDate": "2021-06-30",
    "city": "Zurich",
    "country": "Switzerland",
    "twitter": "@SwissTesting",
    "offersSignLanguageOrCC": false
  },
  {
    "name": "Devoxx",
    "url": "https://www.devoxx.fr",
    "startDate": "2021-06-30",
    "endDate": "2021-07-02",
    "city": "Paris",
    "country": "France",
    "twitter": "@DevoxxFR",
    "cocUrl": "https://www.devoxx.fr/code-of-conduct/"
  },
  {
    "name": "Voxxed Days Downunder",
    "url": "https://australia.voxxeddays.com",
    "startDate": "2021-08-23",
    "endDate": "2021-08-24",
    "city": "Melbourne",
    "country": "Australia",
    "cfpUrl": "https://vxmelb21.cfp.dev",
    "cfpEndDate": "2021-03-31",
    "twitter": "@VoxxedAustralia",
    "cocUrl": "https://australia.voxxeddays.com/code-of-conduct/"
  },
  {
    "name": "Web Summer Camp",
    "url": "https://2021.websummercamp.com/",
    "startDate": "2021-08-25",
    "endDate": "2021-08-27",
    "city": "Bol",
    "country": "Croatia",
    "twitter": "@WebSummerCamp",
    "cocUrl": "https://2021.websummercamp.com/code-of-conduct"
  },
  {
    "name": "Voxxed Days Downunder",
    "url": "https://australia.voxxeddays.com",
    "startDate": "2021-08-26",
    "endDate": "2021-08-27",
    "city": "Sydney",
    "country": "Australia",
    "cfpUrl": "https://vxsyd21.cfp.dev",
    "cfpEndDate": "2021-03-31",
    "twitter": "@VoxxedAustralia",
    "cocUrl": "https://australia.voxxeddays.com/code-of-conduct/"
  },
  {
    "name": "fintech_devcon",
    "url": "http://fintechdevcon.io",
    "startDate": "2021-09-08",
    "endDate": "2021-09-09",
    "city": "Denver, CO",
    "country": "U.S.A.",
    "online": false,
    "cfpUrl": "https://docs.google.com/forms/d/e/1FAIpQLSctiBK6uZdblbumlikeE9cA0HFM1sioJM4RDClSX8YV_sPcFQ/viewform",
    "cfpEndDate": "2021-03-31",
    "twitter": "@fintechdevcon",
    "cocUrl": "https://github.com/moov-io/moov-slack-code-of-conduct"
  },
  {
    "name": "REFACTR.TECH",
    "url": "https://refactr.tech",
    "startDate": "2021-09-15",
    "endDate": "2021-09-17",
    "city": "Atlanta, GA",
    "country": "U.S.A.",
    "twitter": "@RefactrTech",
    "cocUrl": "https://www.refactr.tech/code-of-conduct/"
  },
  {
    "name": "AdaLoversConf",
    "url": "https://adaloversconf.es",
    "startDate": "2021-09-25",
    "endDate": "2021-09-25",
    "city": "Tenerife",
    "country": "Spain",
    "twitter": "@adalovedev"
  },
  {
    "name": "Open Source Summit Europe",
    "url": "https://events.linuxfoundation.org/open-source-summit-europe/",
    "startDate": "2021-09-28",
    "endDate": "2021-10-01",
    "online": true,
    "cfpUrl": "https://events.linuxfoundation.org/open-source-summit-europe/program/cfp/",
    "cfpEndDate": "2021-06-13",
    "cocUrl": "https://events.linuxfoundation.org/open-source-summit-europe/attend/code-of-conduct/"
  },
  {
    "name": "Strange Loop",
    "url": "https://thestrangeloop.com",
    "startDate": "2021-09-30",
    "endDate": "2021-10-02",
    "city": "St. Louis, MO",
    "country": "U.S.A.",
    "cfpUrl": "https://thestrangeloop.com/cfp.html",
    "cfpEndDate": "2021-04-30",
    "twitter": "@strangeloop_stl",
    "cocUrl": "https://thestrangeloop.com/policies.html"
  },
  {
    "name": "Central Wisconsin IT Conference",
    "url": "https://cwitc.org",
    "startDate": "2021-10-09",
    "endDate": "2021-10-09",
    "online": true,
    "cfpUrl": "https://cwitc.org/call-for-speakers",
    "cfpEndDate": "2021-05-01",
    "twitter": "@CenWI_ITConf",
    "cocUrl": "https://cwitc.org/code-of-conduct"
  },
  {
    "name": "Pacific NW Software Quality Conference",
    "url": "https://www.pnsqc.org",
    "startDate": "2021-10-11",
    "endDate": "2021-10-13",
    "city": "Portland, OR",
    "country": "U.S.A.",
    "twitter": "@PNSQC",
    "cocUrl": "https://www.pnsqc.org/about-pnsqc/governance/",
    "offersSignLanguageOrCC": false
  },
  {
    "name": "HackConf",
    "url": "https://www.hackconf.bg",
    "startDate": "2021-10-22",
    "endDate": "2021-10-23",
    "online": true,
    "cfpUrl": "https://www.hackconf.bg/#cfs",
    "cfpEndDate": "2021-05-31",
    "twitter": "@HackConf_"
  },
  {
    "name": "API World",
    "url": "https://apiworld.co",
    "startDate": "2021-10-26",
    "endDate": "2021-10-28",
    "online": true,
    "cfpUrl": "https://apiworld.co/conference/apply-to-speak",
    "cfpEndDate": "2021-07-09",
    "twitter": "@apiworld",
    "cocUrl": "https://www.devnetwork.com/code-of-conduct/"
  },
  {
    "name": "ITNEXT Summit",
    "url": "https://www.itnextsummit.com",
    "startDate": "2021-10-27",
    "endDate": "2021-10-27",
    "city": "Amsterdam",
    "country": "Netherlands",
    "twitter": "@itnext_io",
    "cocUrl": "https://www.itnextsummit.com/wp-content/uploads/2019/01/code-of-conduct.pdf"
  },
  {
    "name": "EuroSTAR Software Testing Conference",
    "url": "https://conference.eurostarsoftwaretesting.com/",
    "startDate": "2021-11-01",
    "endDate": "2021-11-04",
    "online": true,
    "twitter": "@esconfs",
    "offersSignLanguageOrCC": false
  },
  {
    "name": "QCon San Francisco",
    "url": "https://qconsf.com",
    "startDate": "2021-11-01",
    "endDate": "2021-11-05",
    "city": "San Francisco, CA",
    "country": "U.S.A.",
    "cfpUrl": "https://docs.google.com/forms/d/e/1FAIpQLSfexoSjgtnIFrnTqNdST6BPH5FTYFS4gV1w0k5DWzGhDvipXw/viewform",
    "cfpEndDate": "2021-07-31",
    "twitter": "@QConSF",
    "cocUrl": "https://qconferences.com/code-conduct",
    "offersSignLanguageOrCC": false
  },
  {
    "name": "IT-Tage Remote",
    "url": "http://www.it-tage.org",
    "startDate": "2021-12-06",
    "endDate": "2021-12-09",
    "online": true,
    "twitter": "@InformatikAktue"
  },
  {
    "name": "DevTernity",
    "url": "https://devternity.com",
    "startDate": "2021-12-10",
    "endDate": "2021-12-11",
    "city": "Riga",
    "country": "Latvia",
    "online": false,
    "twitter": "@devternity",
    "cocUrl": "https://devternity.com/code_of_conduct.html"
  },
  {
    "name": "GOTO Copenhagen",
    "url": "https://gotocph.com",
    "startDate": "2021-09-21",
    "endDate": "2021-09-22",
    "city": "Copenhagen",
    "country": "Denmark",
    "twitter": "@gotocon",
    "cocUrl": "https://gotocph.com/2021/pages/code-of-conduct",
    "online": false
  },
  {
    "name": "All Day Hey! Live",
    "url": "https://alldayhey.com/live",
    "startDate": "2021-05-06",
    "endDate": "2021-05-06",
    "twitter": "@hey_stac",
    "cocUrl": "https://alldayhey.com/code-of-conduct",
    "online": true
  },
  {
    "name": "DeepSource Next",
    "url": "https://deepsource.io/next",
    "startDate": "2021-05-18",
    "endDate": "2021-05-18",
    "twitter": "@DeepSourceHQ",
    "online": true
  },
  {
<<<<<<< HEAD
    "name": "Google Cloud Next",
    "url": "https://cloud.withgoogle.com/next/sf",
    "startDate": "2021-10-12",
    "endDate": "2021-10-14",
=======
    "name": "F8 Refresh",
    "url": "https://developers.facebook.com/f8",
    "startDate": "2021-06-02",
    "endDate": "2021-06-02",
    "online": true
  },
  {
    "name": "Red Hat Summit",
    "url": "https://www.redhat.com/en/summit",
    "startDate": "2021-04-27",
    "endDate": "2021-04-28",
>>>>>>> 4cbe4857
    "online": true
  }
]<|MERGE_RESOLUTION|>--- conflicted
+++ resolved
@@ -623,12 +623,13 @@
     "online": true
   },
   {
-<<<<<<< HEAD
     "name": "Google Cloud Next",
     "url": "https://cloud.withgoogle.com/next/sf",
     "startDate": "2021-10-12",
     "endDate": "2021-10-14",
-=======
+    "online": true
+  },
+  {
     "name": "F8 Refresh",
     "url": "https://developers.facebook.com/f8",
     "startDate": "2021-06-02",
@@ -640,7 +641,6 @@
     "url": "https://www.redhat.com/en/summit",
     "startDate": "2021-04-27",
     "endDate": "2021-04-28",
->>>>>>> 4cbe4857
     "online": true
   }
 ]