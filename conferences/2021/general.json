[
  {
    "name": "International Conference on Computational Mathematics and Applied Physics",
    "url": "http://www.iccmap.iisrc.org",
    "startDate": "2021-01-04",
    "endDate": "2021-01-05",
    "city": "Tokyo",
    "country": "Japan",
    "cfpUrl": "http://www.iccmap.iisrc.org/call-for-papers/",
    "cfpEndDate": "2020-10-30"
  },
  {
    "name": "SheSharp Community Day",
    "url": "https://communityday.shesharp.co/",
    "startDate": "2021-01-22",
    "endDate": "2021-01-22",
    "online": true,
    "cocUrl": "https://communityday.shesharp.co/code-of-conduct/",
    "offersSignLanguageOrCC": true
  },
  {
    "name": "Global Diversity CfP Day",
    "url": "https://www.globaldiversitycfpday.com/",
    "startDate": "2021-01-23",
    "endDate": "2021-01-23",
    "online": true,
    "cocUrl": "https://www.globaldiversitycfpday.com/code-of-conduct",
    "offersSignLanguageOrCC": true
  },
  {
    "name": "Univention Summit",
    "url": "https://www.univention-summit.com",
    "startDate": "2021-01-28",
    "endDate": "2021-01-28",
    "city": "Bremen",
    "country": "Germany",
    "twitter": "@univention",
    "offersSignLanguageOrCC": false
  },
  {
    "name": "AccessibilityCon",
    "url": "https://accessibilitycon.devcongalaxy.io/",
    "startDate": "2021-02-03",
    "endDate": "2021-02-03",
    "online": true,
    "cocUrl": "https://accessibilitycon.devcongalaxy.io/event-code-of-conduct/",
    "offersSignLanguageOrCC": true
  },
  {
    "name": "FOSDEM",
    "url": "https://fosdem.org/2021/",
    "startDate": "2021-02-06",
    "endDate": "2021-02-07",
    "online": true,
    "cocUrl": "https://fosdem.org/2021/practical/conduct/"
  },
  {
    "name": "Frontend Love",
    "url": "https://www.frontenddeveloperlove.com",
    "startDate": "2021-02-08",
    "endDate": "2021-02-12",
    "city": "Amsterdam",
    "country": "Netherlands",
    "cfpUrl": "https://docs.google.com/forms/u/1/d/e/1FAIpQLSeIu75vqZm3_aPIyi8iLOtv5W2QRsFlj7fhOIDYVDjiaXwa9g/viewform",
    "twitter": "@Frontend_Love",
    "cocUrl": "https://www.frontenddeveloperlove.com/code-of-conduct",
    "offersSignLanguageOrCC": false
  },
  {
    "name": "InfoQ Live",
    "url": "https://live.infoq.com",
    "startDate": "2021-02-16",
    "endDate": "2021-02-16",
    "online": true,
    "cfpUrl": "https://docs.google.com/forms/d/e/1FAIpQLSfexoSjgtnIFrnTqNdST6BPH5FTYFS4gV1w0k5DWzGhDvipXw/viewform",
    "cfpEndDate": "2020-12-31",
    "twitter": "@InfoQ",
    "cocUrl": "https://live.infoq.com/code-conduct",
    "offersSignLanguageOrCC": false
  },
  {
    "name": "CloudWorld",
    "url": "https://cloudworldconf.com",
    "startDate": "2021-02-17",
    "endDate": "2021-02-19",
    "online": true,
    "cfpUrl": "https://cloudworldconf.com/conference/speakers/apply-to-speak",
    "cfpEndDate": "2020-12-11",
    "cocUrl": "https://www.devnetwork.com/code-of-conduct/",
    "offersSignLanguageOrCC": false
  },
  {
    "name": "DeveloperWeek",
    "url": "https://www.developerweek.com",
    "startDate": "2021-02-17",
    "endDate": "2021-02-19",
    "online": true,
    "cfpUrl": "https://www.developerweek.com/conference/call-for-speakers",
    "cfpEndDate": "2020-10-30",
    "twitter": "@developerweek",
    "cocUrl": "https://www.devnetwork.com/code-of-conduct/",
    "offersSignLanguageOrCC": false
  },
  {
    "name": "Conf42: Chaos Engineering",
    "url": "https://www.conf42.com/ce2021",
    "startDate": "2021-02-25",
    "endDate": "2021-02-25",
    "online": true,
    "cfpUrl": "https://www.papercall.io/conf42-chaos-engineering-2021",
    "cfpEndDate": "2021-01-11",
    "twitter": "@conf42com"
  },
  {
    "name": "Afro Future Summit",
    "url": "http://afrofuturesummit.com",
    "startDate": "2021-02-26",
    "endDate": "2021-02-26",
    "online": true,
    "cfpUrl": "https://www.eventbrite.com/e/afro-future-summit-2021-tickets-135509678095",
    "cfpEndDate": "2021-02-26",
    "offersSignLanguageOrCC": false
  },
  {
    "name": "SINFO",
    "url": "https://sinfo.org",
    "startDate": "2021-03-01",
    "endDate": "2021-03-05",
    "online": true,
    "twitter": "@sinfoist",
    "cocUrl": "https://sinfo.org/coc.html"
  },
  {
    "name": "DE{CODE}: The Virtual Developer Conference",
    "url": "https://attend.wpengine.com/decode-2021",
    "startDate": "2021-03-04",
    "endDate": "2021-03-04",
    "online": true,
    "twitter": "@WPEngine",
    "offersSignLanguageOrCC": false
  },
  {
    "name": "FTW Conf",
    "url": "https://www.ftwconf.com/",
    "startDate": "2021-03-08",
    "endDate": "2021-03-08",
    "online": true,
    "cocUrl": "https://www.ftwconf.com/code-of-conduct/"
  },
  {
    "name": "Software Architecture Summit",
    "url": "https://software-architecture-summit.de",
    "startDate": "2021-03-10",
    "endDate": "2021-03-12",
    "online": true,
    "twitter": "@SoftwArchSummit",
    "offersSignLanguageOrCC": false
  },
  {
    "name": "How To Bring Innovation To Your Business With AR x VR",
    "url": "https://xrterra.com/events/bring-innovation-to-your-business-with-ar-x-vr",
    "startDate": "2021-03-18",
    "endDate": "2021-03-18",
    "online": true
  },
  {
    "name": "betterCode API",
    "url": "https://api.bettercode.eu",
    "startDate": "2021-03-23",
    "endDate": "2021-03-23",
    "online": true,
    "twitter": "@bettercodeconf",
    "cocUrl": "https://api.bettercode.eu/code_of_conduct.php"
  },
  {
    "name": "Codemotion Tech Conference - Italian Edition",
    "url": "https://events.codemotion.com/conferences/online/2021/online-tech-conference-italian-edition-spring",
    "startDate": "2021-03-23",
    "endDate": "2021-03-25",
    "online": true,
    "cfpUrl": "https://extra.codemotion.com/onlineconf-italian-2021-cfp",
    "cfpEndDate": "2021-01-29",
    "twitter": "@CodemotionIT",
    "cocUrl": "https://events.codemotion.com/conferences/online/2021/online-tech-conference-italian-edition-spring/code-of-conduct",
    "offersSignLanguageOrCC": false
  },
  {
    "name": "Serverless Architecture Conference",
    "url": "https://serverless-architecture.io/thehague",
    "startDate": "2021-04-12",
    "endDate": "2021-04-15",
    "city": "The Hague",
    "country": "Netherlands",
    "cfpUrl": "https://serverless-architecture.io/call-for-papers",
    "cfpEndDate": "2020-11-02",
    "twitter": "@serverlesscon",
    "cocUrl": "https://serverless-architecture.io/code-of-conduct/",
    "offersSignLanguageOrCC": false
  },
  {
    "name": "AzureLive",
    "url": "https://azurelive.nl/",
    "startDate": "2021-04-13",
    "endDate": "2021-04-13",
    "online": true,
    "cfpUrl": "https://sessionize.com/azurelive/",
    "cfpEndDate": "2021-03-10",
    "twitter": "@LiveAzure",
    "cocUrl": "https://azurelive.nl/code-of-conduct",
    "offersSignLanguageOrCC": true
  },
  {
    "name": "Global Azure",
    "url": "https://globalazure.net/",
    "startDate": "2021-04-15",
    "endDate": "2021-04-17",
    "online": true,
    "cfpUrl": "https://sessionize.com/global-azure-2021/",
    "cfpEndDate": "2021-04-10",
    "twitter": "@globalazure",
    "cocUrl": "https://globalazure.net/#CoC",
    "offersSignLanguageOrCC": false
  },
  {
    "name": "betterCode API",
    "url": "https://api.bettercode.eu",
    "startDate": "2021-04-22",
    "endDate": "2021-04-22",
    "online": true,
    "twitter": "@bettercodeconf",
    "cocUrl": "https://api.bettercode.eu/code_of_conduct.php"
  },
  {
    "name": "DeveloperWeek Europe",
    "url": "https://www.developerweek.com/europe",
    "startDate": "2021-04-27",
    "endDate": "2021-04-28",
    "online": true,
    "cfpUrl": "https://www.developerweek.com/europe/speakers/apply-to-speak",
    "cfpEndDate": "2021-03-05",
    "twitter": "@developerweek",
    "cocUrl": "https://www.devnetwork.com/code-of-conduct/"
  },
  {
    "name": "Red Hat Summit",
    "url": "https://www.redhat.com/en/summit",
    "startDate": "2021-04-27",
    "endDate": "2021-04-28",
    "online": true
  },
  {
    "name": "GIDS Live",
    "url": "https://www.developersummit.com/live/2021",
    "startDate": "2021-04-27",
    "endDate": "2021-04-30",
    "online": true,
    "cfpUrl": "https://www.developersummit.com/live/2021/cfp",
    "cfpEndDate": "2021-02-26",
    "twitter": "@developersummit",
    "cocUrl": "https://wurreka.com/code-of-conduct",
    "offersSignLanguageOrCC": false
  },
  {
    "name": "DevX",
    "url": "https://devxconf.org",
    "startDate": "2021-04-28",
    "endDate": "2021-04-29",
    "online": true,
    "twitter": "@devxconf",
    "cocUrl": "https://devxconf.org/code-of-conduct"
  },
  {
    "name": "Conf42: Cloud Native",
    "url": "https://www.conf42.com/cloud2021",
    "startDate": "2021-04-29",
    "endDate": "2021-04-29",
    "online": true,
    "cfpUrl": "https://www.papercall.io/conf42-cloud-native-2021",
    "cfpEndDate": "2021-03-15",
    "twitter": "@conf42com"
  },
  {
    "name": "All Day Hey! Live",
    "url": "https://alldayhey.com/live",
    "startDate": "2021-05-06",
    "endDate": "2021-05-06",
    "online": true,
    "twitter": "@hey_stac",
    "cocUrl": "https://alldayhey.com/code-of-conduct"
  },
  {
    "name": "QCon Plus",
    "url": "https://plus.qconferences.com",
    "startDate": "2021-05-10",
    "endDate": "2021-05-28",
    "online": true,
    "cfpUrl": "https://docs.google.com/forms/d/e/1FAIpQLSfexoSjgtnIFrnTqNdST6BPH5FTYFS4gV1w0k5DWzGhDvipXw/viewform",
    "cfpEndDate": "2021-03-31",
    "twitter": "@QCon",
    "cocUrl": "https://plus.qconferences.com/code-conduct",
    "offersSignLanguageOrCC": false
  },
  {
    "name": "WeAreDevelopers Live – Future of Tech Day",
    "url": "https://www.wearedevelopers.com/event/future-of-tech-day",
    "startDate": "2021-05-11",
    "endDate": "2021-05-11",
    "online": true,
    "twitter": "@wearedevs",
    "cocUrl": "https://www.wearedevelopers.com/about/legal/code-of-conduct"
  },
  {
    "name": "DeveloperWeek Management",
    "url": "https://www.developerweek.com/global/conference/management",
    "startDate": "2021-05-11",
    "endDate": "2021-05-12",
    "online": true,
    "cfpUrl": "https://www.developerweek.com/global/conference/management/speakers",
    "cfpEndDate": "2021-03-12",
    "twitter": "@developerweek",
    "cocUrl": "https://www.devnetwork.com/code-of-conduct/"
  },
  {
    "name": "Percona Live ONLINE",
    "url": "https://www.percona.com/live/conferences",
    "startDate": "2021-05-12",
    "endDate": "2021-05-13",
    "online": true,
    "cfpUrl": "https://cfp.percona.com",
    "cfpEndDate": "2021-02-28",
    "twitter": "@percona",
    "cocUrl": "https://www.percona.com/live/code-conduct"
  },
  {
    "name": "PM GO",
    "url": "https://pmgo.tech/en",
    "startDate": "2021-05-14",
    "endDate": "2021-05-14",
    "online": true,
    "twitter": "@ParimatchGlobal"
  },
  {
    "name": "Bitcoin SV DevCon",
    "url": "https://www.wearedevelopers.com/event/bsv-devcon-2021",
    "startDate": "2021-05-15",
    "endDate": "2021-05-16",
    "online": true,
    "twitter": "@wearedevs",
    "cocUrl": "https://www.wearedevelopers.com/about/legal/code-of-conduct"
  },
  {
    "name": "!!Con",
    "url": "http://bangbangcon.com",
    "startDate": "2021-05-15",
    "endDate": "2021-05-22",
    "online": true,
    "cfpUrl": "http://bangbangcon.com/give-a-talk.html",
    "cfpEndDate": "2021-04-21",
    "twitter": "@bangbangcon",
    "cocUrl": "http://bangbangcon.com/conduct.html",
    "offersSignLanguageOrCC": true
  },
  {
    "name": "Codemotion",
    "url": "https://events.codemotion.com/conferences/online/2021/online-tech-conference-spring",
    "startDate": "2021-05-18",
    "endDate": "2021-05-20",
    "online": true,
    "cfpUrl": "https://extra.codemotion.com/onlineconf-spring-2021-cfp",
    "cfpEndDate": "2021-03-05",
    "twitter": "@CodemotionWorld",
    "cocUrl": "https://events.codemotion.com/conferences/online/2021/online-tech-conference-spring/code-of-conduct"
  },
  {
    "name": "I T.A.K.E",
    "url": "https://itakeunconf.com",
    "startDate": "2021-05-26",
    "endDate": "2021-05-27",
    "online": true,
    "cocUrl": "https://itakeunconf.com/code-of-conduct/"
  },
  {
    "name": "Vewd.dev",
    "url": "https://vewd.dev",
    "startDate": "2021-05-26",
    "endDate": "2021-05-27",
    "online": true,
    "twitter": "@vewd"
  },
  {
    "name": "F8 Refresh",
    "url": "https://developers.facebook.com/f8",
    "startDate": "2021-06-02",
    "endDate": "2021-06-02",
    "online": true
  },
  {
    "name": "WEnnovate",
    "url": "https://wennovate.tech",
    "startDate": "2021-06-03",
    "endDate": "2021-06-04",
    "online": true,
    "twitter": "@WE_nnovate"
  },
  {
    "name": "API Summit",
    "url": "https://api-summit.de",
    "startDate": "2021-06-07",
    "endDate": "2021-06-09",
    "city": "Munich",
    "country": "Germany",
    "online": true,
    "twitter": "@apisummit_de",
    "cocUrl": "https://api-summit.de/code-of-conduct/"
  },
  {
    "name": "Women Tech Conference",
    "url": "https://www.womentech.net/women-tech-conference",
    "startDate": "2021-06-07",
    "endDate": "2021-06-11",
    "online": true,
    "offersSignLanguageOrCC": false
  },
  {
    "name": "DeepSource Next",
    "url": "https://deepsource.io/next",
    "startDate": "2021-06-08",
    "endDate": "2021-06-08",
    "online": true,
    "twitter": "@DeepSourceHQ"
  },
  {
    "name": "Proxyclick Connect",
    "url": "https://www.proxyclick.com/proxyclick-connect-2021",
    "startDate": "2021-06-08",
    "endDate": "2021-06-10",
    "online": true
  },
  {
    "name": "GOTO Aarhus",
    "url": "https://gotoaarhus.com",
    "startDate": "2021-06-08",
    "endDate": "2021-06-11",
    "city": "Aarhus",
    "country": "Denmark",
    "online": true,
    "twitter": "@GOTOcon",
    "cocUrl": "https://gotoaarhus.com/2021/pages/code-of-conduct"
  },
  {
    "name": "Wild West Hackin’ Fest - Way West",
    "url": "https://wildwesthackinfest.com/way-west",
    "startDate": "2021-06-16",
    "endDate": "2021-06-18",
    "city": "Sparks, NV",
    "country": "U.S.A."
  },
  {
    "name": "GitOps Summit",
    "url": "https://events.linuxfoundation.org/gitops-summit",
    "startDate": "2021-06-22",
    "endDate": "2021-06-22",
    "online": true,
    "cocUrl": "https://events.linuxfoundation.org/gitops-summit/attend/code-of-conduct/"
  },
  {
    "name": "Spinnaker Summit",
    "url": "https://events.linuxfoundation.org/spinnaker-summit",
    "startDate": "2021-06-22",
    "endDate": "2021-06-24",
    "online": true,
    "twitter": "@SpinnakerSummit",
    "cocUrl": "https://events.linuxfoundation.org/spinnaker-summit/attend/code-of-conduct/"
  },
  {
    "name": "HasuraCon",
    "url": "https://hasura.io/events/hasura-con-2021",
    "startDate": "2021-06-23",
    "endDate": "2021-06-24",
    "online": true,
    "cfpUrl": "https://docs.google.com/forms/d/e/1FAIpQLSfzt8Dn9mEfClm12ZrHpPfeq1XyZOpZE5TeuQ_M_eJYpVhsGQ/viewform",
    "cfpEndDate": "2021-05-07",
    "twitter": "@hasurahq",
    "cocUrl": "https://hasura.io/events/hasura-con-2021/code-of-conduct/"
  },
  {
    "name": "WeAreDevelopers World Congress",
    "url": "https://www.wearedevelopers.com/world-congress",
    "startDate": "2021-06-28",
    "endDate": "2021-07-01",
    "online": true,
    "cfpUrl": "https://www.wearedevelopers.com/world-congress/call-for-speakers",
    "cfpEndDate": "2021-05-31",
    "twitter": "@wearedevs",
    "cocUrl": "https://www.wearedevelopers.com/about/legal/code-of-conduct"
  },
  {
    "name": "Thrive-WiSE Micro Conference",
    "url": "https://www.thrive-wise.org/micro-conference-2021",
    "startDate": "2021-06-30",
    "endDate": "2021-06-30",
    "online": true,
    "twitter": "@Thrive_WiSE_Org",
    "cocUrl": "https://www.thrive-wise.org/code-of-conduct/"
  },
  {
    "name": "Big BFSI Future Tech Show",
    "url": "https://tresconglobal.com/conferences/bfsi/india/",
    "startDate": "2021-07-06",
    "endDate": "2021-07-06",
    "online": true,
    "twitter": "@TresconIndia"
  },
  {
    "name": "Ignite Innovation - Developer Conference",
    "url": "https://www.igniteinnovationfl.com",
    "startDate": "2021-08-06",
    "endDate": "2021-08-06",
    "online": true,
    "cfpUrl": "https://forms.gle/cGvECeoiNxp7LVRs7",
    "cfpEndDate": "2021-06-30",
    "twitter": "@sfapprentice",
    "cocUrl": "https://www.igniteinnovationfl.com/code-of-conduct"
  },
  {
    "name": "The Raku Conference",
    "url": "https://conf.raku.org",
    "startDate": "2021-08-07",
    "endDate": "2021-08-07",
    "online": true,
    "cfpUrl": "https://conf.raku.org/talks/submit",
    "cfpEndDate": "2021-07-15",
    "twitter": "@rakuconference",
    "cocUrl": "https://conf.raku.org/coc"
  },
  {
    "name": "WorldFestival",
    "url": "https://worldfestival.com",
    "startDate": "2021-08-17",
    "endDate": "2021-08-19",
    "online": true,
    "cfpUrl": "https://worldfestival.com/speakers/apply-to-speak",
    "cfpEndDate": "2021-06-04"
  },
  {
    "name": "mobileWeek",
    "url": "https://mobileweek.co",
    "startDate": "2021-08-17",
    "endDate": "2021-08-19",
    "online": true,
    "cfpUrl": "https://sessionize.com/mobileweek-2021",
    "cfpEndDate": "2021-06-18",
    "twitter": "@DevNetwork_",
    "cocUrl": "https://www.devnetwork.com/code-of-conduct/"
  },
  {
    "name": "Voxxed Days Downunder",
    "url": "https://australia.voxxeddays.com",
    "startDate": "2021-08-23",
    "endDate": "2021-08-24",
    "city": "Melbourne",
    "country": "Australia",
    "cfpUrl": "https://vxmelb21.cfp.dev",
    "cfpEndDate": "2021-03-31",
    "twitter": "@VoxxedAustralia",
    "cocUrl": "https://australia.voxxeddays.com/code-of-conduct/"
  },
  {
    "name": "WebConf LATAM",
    "url": "https://webconf.tech",
    "startDate": "2021-08-23",
    "endDate": "2021-08-27",
    "online": true,
    "cfpUrl": "https://webconf.tech/cfp",
    "cfpEndDate": "2021-06-30",
    "twitter": "@WebConfLATAM",
    "cocUrl": "https://codear.org/coc"
  },
  {
    "name": "NDC Minnesota",
    "url": "https://ndcminnesota.com",
    "startDate": "2021-08-24",
    "endDate": "2021-08-26",
    "city": "Minneapolis, MN",
    "country": "U.S.A.",
    "online": false,
    "twitter": "@NDC_Conferences",
    "cocUrl": "https://ndcminnesota.com/code-of-conduct"
  },
  {
    "name": "Reliable Web Summit",
    "url": "https://reliablewebsummit.com",
    "startDate": "2021-08-26",
    "endDate": "2021-08-27",
    "online": true,
    "cfpUrl": "https://docs.google.com/forms/d/e/1FAIpQLScibByS8HM6fLgIxKSNnINkdGV2fHT04iNMAYENZzbwhWbcRg/viewform",
    "cfpEndDate": "2021-05-15",
    "twitter": "@ReliableSummit",
    "cocUrl": "https://reliablewebsummit.com/code-of-conduct/"
  },
  {
    "name": "Voxxed Days Downunder",
    "url": "https://australia.voxxeddays.com",
    "startDate": "2021-08-26",
    "endDate": "2021-08-27",
    "city": "Sydney",
    "country": "Australia",
    "cfpUrl": "https://vxsyd21.cfp.dev",
    "cfpEndDate": "2021-03-31",
    "twitter": "@VoxxedAustralia",
    "cocUrl": "https://australia.voxxeddays.com/code-of-conduct/"
  },
  {
    "name": "Web Summer Camp",
    "url": "https://2021.websummercamp.com",
    "startDate": "2021-09-02",
    "endDate": "2021-09-03",
    "city": "Šibenik",
    "country": "Croatia",
    "online": false,
    "twitter": "@WebSummerCamp",
    "cocUrl": "https://2021.websummercamp.com/code-of-conduct"
  },
  {
    "name": "Infobip Shift",
    "url": "https://shift.infobip.com",
    "startDate": "2021-09-07",
    "endDate": "2021-09-08",
    "city": "Split",
    "country": "Croatia",
    "online": true,
    "cfpUrl": "https://sessionize.com/shift-dev-2021",
    "cfpEndDate": "2021-07-31",
    "twitter": "@shiftconf_co",
    "cocUrl": "https://shift.infobip.com/code/"
  },
  {
    "name": "DevBreak",
    "url": "https://www.devbreak.io",
    "startDate": "2021-09-08",
    "endDate": "2021-09-09",
    "city": "Bouville",
    "country": "France",
    "twitter": "@DevBreak20",
    "cocUrl": "https://www.devbreak.io/code-of-conduct"
  },
  {
    "name": "fintech_devcon",
    "url": "http://fintechdevcon.io",
    "startDate": "2021-09-08",
    "endDate": "2021-09-09",
    "city": "Denver, CO",
    "country": "U.S.A.",
    "online": false,
    "cfpUrl": "https://docs.google.com/forms/d/e/1FAIpQLSctiBK6uZdblbumlikeE9cA0HFM1sioJM4RDClSX8YV_sPcFQ/viewform",
    "cfpEndDate": "2021-03-31",
    "twitter": "@fintechdevcon",
    "cocUrl": "https://github.com/moov-io/moov-slack-code-of-conduct"
  },
  {
    "name": "DevSpace",
    "url": "http://www.devspaceconf.com",
    "startDate": "2021-09-09",
    "endDate": "2021-09-10",
    "city": "Huntsville, AL",
    "country": "U.S.A.",
    "online": false,
    "twitter": "@devspaceconf",
    "cocUrl": "http://www.devspaceconf.com/conduct.html"
  },
  {
    "name": "Azure Summit",
    "url": "http://azuresummit.live",
    "startDate": "2021-09-13",
    "endDate": "2021-09-19",
    "online": true,
    "cfpUrl": "https://sessionize.com/azure-summit-2021",
    "cfpEndDate": "2021-07-31",
    "twitter": "@csharpcorner",
    "cocUrl": "https://azuresummit.live/code-of-conduct/"
  },
  {
    "name": "Swiss Testing Day",
    "url": "https://www.swisstestingday.ch/en",
    "startDate": "2021-09-14",
    "endDate": "2021-09-14",
    "city": "Zurich",
    "country": "Switzerland",
    "twitter": "@SwissTesting",
    "offersSignLanguageOrCC": false
  },
  {
    "name": "Kansas City Developer Conference",
    "url": "https://www.kcdc.info",
    "startDate": "2021-09-15",
    "endDate": "2021-09-17",
    "city": "Kansas City, MO",
    "country": "U.S.A.",
    "online": false,
    "twitter": "@kc_dc",
    "cocUrl": "https://www.kcdc.info/code-of-conduct"
  },
  {
    "name": "REFACTR.TECH",
    "url": "https://refactr.tech",
    "startDate": "2021-09-15",
    "endDate": "2021-09-17",
    "city": "Atlanta, GA",
    "country": "U.S.A.",
    "twitter": "@RefactrTech",
    "cocUrl": "https://www.refactr.tech/code-of-conduct/"
  },
  {
    "name": "GOTO Copenhagen",
    "url": "https://gotocph.com",
    "startDate": "2021-09-21",
    "endDate": "2021-09-22",
    "city": "Copenhagen",
    "country": "Denmark",
    "online": false,
    "twitter": "@gotocon",
    "cocUrl": "https://gotocph.com/2021/pages/code-of-conduct"
  },
  {
    "name": "Wild West Hackin’ Fest - Deadwood",
    "url": "https://wildwesthackinfest.com/deadwood",
    "startDate": "2021-09-22",
    "endDate": "2021-09-24",
    "online": true
  },
  {
    "name": "Scenic City Summit",
    "url": "https://sceniccitysummit.com",
    "startDate": "2021-09-24",
    "endDate": "2021-09-24",
    "online": true,
    "twitter": "@scenicsummit",
    "cocUrl": "https://sceniccitysummit.com/code-of-conduct/"
  },
  {
    "name": "AdaLoversConf",
    "url": "https://adaloversconf.es",
    "startDate": "2021-09-25",
    "endDate": "2021-09-25",
    "city": "Tenerife",
    "country": "Spain",
    "twitter": "@adalovedev"
  },
  {
    "name": "Open Source Summit",
    "url": "https://events.linuxfoundation.org/open-source-summit-north-america/",
    "startDate": "2021-09-27",
    "endDate": "2021-09-30",
    "city": "Seattle, WA",
    "country": "U.S.A.",
    "online": true,
    "cfpUrl": "https://events.linuxfoundation.org/open-source-summit-north-america/program/cfp/",
    "cfpEndDate": "2021-06-13",
    "cocUrl": "https://events.linuxfoundation.org/open-source-summit-north-america/attend/code-of-conduct/"
  },
  {
    "name": "EuroSTAR Software Testing Conference",
    "url": "https://conference.eurostarsoftwaretesting.com/",
    "startDate": "2021-09-28",
    "endDate": "2021-09-30",
    "online": true,
    "twitter": "@esconfs",
    "offersSignLanguageOrCC": false
  },
  {
    "name": "Devoxx",
    "url": "https://www.devoxx.fr",
    "startDate": "2021-09-29",
    "endDate": "2021-10-01",
    "city": "Paris",
    "country": "France",
    "twitter": "@DevoxxFR",
    "cocUrl": "https://www.devoxx.fr/code-of-conduct/"
  },
  {
    "name": "Strange Loop",
    "url": "https://thestrangeloop.com",
    "startDate": "2021-09-30",
    "endDate": "2021-10-02",
    "city": "St. Louis, MO",
    "country": "U.S.A.",
    "cfpUrl": "https://thestrangeloop.com/cfp.html",
    "cfpEndDate": "2021-04-30",
    "twitter": "@strangeloop_stl",
    "cocUrl": "https://thestrangeloop.com/policies.html"
  },
  {
    "name": "QA Fest",
    "url": "http://qafest.com/en",
    "startDate": "2021-10-01",
    "endDate": "2021-10-02",
    "city": "Kiev",
    "country": "Ukraine",
    "online": false,
    "twitter": "@qafestua",
    "cocUrl": "http://qafest.com/wp-content/uploads/2019/03/code_of_conduct.pdf"
  },
  {
    "name": "Paris Web",
    "url": "https://www.paris-web.fr",
    "startDate": "2021-10-07",
    "endDate": "2021-10-08",
    "online": true,
    "cfpUrl": "https://appel.paris-web.fr",
    "cfpEndDate": "2021-05-27",
    "twitter": "@parisweb",
    "cocUrl": "https://www.paris-web.fr/code-de-conduite.php",
    "offersSignLanguageOrCC": true
  },
  {
    "name": "Central Wisconsin IT Conference",
    "url": "https://cwitc.org",
    "startDate": "2021-10-09",
    "endDate": "2021-10-09",
    "online": true,
    "cfpUrl": "https://cwitc.org/call-for-speakers",
    "cfpEndDate": "2021-05-01",
    "twitter": "@CenWI_ITConf",
    "cocUrl": "https://cwitc.org/code-of-conduct"
  },
  {
    "name": "API Conference",
    "url": "https://apiconference.net/berlin",
    "startDate": "2021-10-11",
    "endDate": "2021-10-13",
    "city": "Berlin",
    "country": "Germany",
    "online": true,
    "twitter": "@api_conference"
  },
  {
    "name": "Pacific NW Software Quality Conference",
    "url": "https://www.pnsqc.org",
    "startDate": "2021-10-11",
    "endDate": "2021-10-13",
    "city": "Portland, OR",
    "country": "U.S.A.",
    "twitter": "@PNSQC",
    "cocUrl": "https://www.pnsqc.org/about-pnsqc/governance/",
    "offersSignLanguageOrCC": false
  },
  {
    "name": "Serverless Architecture Conference",
    "url": "https://serverless-architecture.io/berlin",
    "startDate": "2021-10-11",
    "endDate": "2021-10-13",
    "city": "Berlin",
    "country": "Germany",
    "online": true,
    "twitter": "@serverlesscon"
  },
  {
    "name": "Software Architecture Gathering – Digital",
    "url": "http://conferences.isaqb.org",
    "startDate": "2021-10-11",
    "endDate": "2021-10-14",
    "online": true,
    "cfpUrl": "https://conferences.isaqb.org/program/#cfp",
    "cfpEndDate": "2021-05-19",
    "twitter": "@sag_conference",
    "cocUrl": "https://conferences.isaqb.org/info/#code-of-conduct"
  },
  {
    "name": "Google Cloud Next",
    "url": "https://cloud.withgoogle.com/next/sf",
    "startDate": "2021-10-12",
    "endDate": "2021-10-14",
    "online": true
  },
  {
    "name": "Infoshare",
    "url": "https://infoshare.pl",
    "startDate": "2021-10-14",
    "endDate": "2021-10-15",
    "city": "Gdansk",
    "country": "Poland",
    "online": true,
    "cocUrl": "https://infoshare.pl/code-of-conduct.html"
  },
  {
    "name": "Codemotion - Spanish Edition",
    "url": "https://events.codemotion.com/conferences/online/2021/online-tech-conference-spanish-edition-autumn",
    "startDate": "2021-10-19",
    "endDate": "2021-10-21",
    "online": true,
    "cfpUrl": "https://extra.codemotion.com/onlineconf21-autumn-cfp",
    "cfpEndDate": "2021-07-09",
    "twitter": "@CodemoMadrid",
    "cocUrl": "https://events.codemotion.com/conferences/online/2021/online-tech-conference-spanish-edition-autumn/code-of-conduct"
  },
  {
    "name": "DevNet Create",
    "url": "https://developer.cisco.com/devnetcreate/2021/home",
    "startDate": "2021-10-19",
    "endDate": "2021-10-21",
    "online": true,
    "cfpUrl": "https://developer.cisco.com/devnetcreate",
    "cfpEndDate": "2021-07-09",
    "twitter": "@CiscoDevNet",
    "cocUrl": "https://developer.cisco.com/devnetcreate/2021/codeofconduct"
  },
  {
    "name": "Tech Bash",
    "url": "https://www.techbash.com",
    "startDate": "2021-10-19",
    "endDate": "2021-10-22",
    "city": "Pocono Manor, PA",
    "country": "U.S.A.",
    "online": false,
    "twitter": "@techbash",
    "cocUrl": "https://www.techbash.com/code-of-conduct"
  },
  {
    "name": "HackConf",
    "url": "https://www.hackconf.bg",
    "startDate": "2021-10-22",
    "endDate": "2021-10-23",
    "online": true,
    "cfpUrl": "https://www.hackconf.bg/#cfs",
    "cfpEndDate": "2021-05-31",
    "twitter": "@HackConf_"
  },
  {
    "name": "API World",
    "url": "https://apiworld.co",
    "startDate": "2021-10-26",
    "endDate": "2021-10-28",
    "online": true,
    "cfpUrl": "https://apiworld.co/conference/apply-to-speak",
    "cfpEndDate": "2021-07-09",
    "twitter": "@apiworld",
    "cocUrl": "https://www.devnetwork.com/code-of-conduct/"
  },
  {
    "name": "ITNEXT Summit",
    "url": "https://www.itnextsummit.com",
    "startDate": "2021-10-27",
    "endDate": "2021-10-27",
    "city": "Amsterdam",
    "country": "Netherlands",
    "twitter": "@itnext_io",
    "cocUrl": "https://www.itnextsummit.com/wp-content/uploads/2019/01/code-of-conduct.pdf"
  },
  {
    "name": "Northern Virginia Software Symposium",
    "url": "https://nofluffjuststuff.com/reston",
    "startDate": "2021-10-29",
    "endDate": "2021-10-30",
    "city": "Reston, VA",
    "country": "U.S.A.",
    "online": true,
    "twitter": "@nofluff",
    "cocUrl": "https://nofluffjuststuff.com/home/code_of_conduct"
  },
  {
    "name": "QCon San Francisco",
    "url": "https://qconsf.com",
    "startDate": "2021-11-01",
    "endDate": "2021-11-05",
    "city": "San Francisco, CA",
    "country": "U.S.A.",
    "cfpUrl": "https://docs.google.com/forms/d/e/1FAIpQLSfexoSjgtnIFrnTqNdST6BPH5FTYFS4gV1w0k5DWzGhDvipXw/viewform",
    "cfpEndDate": "2021-07-31",
    "twitter": "@QConSF",
    "cocUrl": "https://qconferences.com/code-conduct",
    "offersSignLanguageOrCC": false
  },
  {
    "name": "The Big Transaction",
    "url": "https://www.thebigtransaction.com",
    "startDate": "2021-11-04",
    "endDate": "2021-11-05",
    "city": "New Orleans, LA",
    "country": "U.S.A.",
    "online": false,
    "cfpUrl": "https://www.papercall.io/the-big-transaction",
    "cfpEndDate": "2021-07-15",
    "twitter": "@bigtransaction",
    "cocUrl": "https://www.thebigtransaction.com/policies/"
  },
  {
    "name": "Codemotion - Italian Edition",
    "url": "https://events.codemotion.com/conferences/online/2021/online-tech-conference-italian-edition-autumn",
    "startDate": "2021-11-09",
    "endDate": "2021-11-11",
    "online": true,
    "cfpUrl": "https://extra.codemotion.com/onlineconf21-autumn-cfp",
    "cfpEndDate": "2021-07-09",
    "twitter": "@CodemotionIT",
    "cocUrl": "https://events.codemotion.com/conferences/online/2021/online-tech-conference-italian-edition-autumn/code-of-conduct"
  },
  {
    "name": "Live! 360",
    "url": "https://live360events.com/events/orlando-2021/Home.aspx",
    "startDate": "2021-11-15",
    "endDate": "2021-11-19",
    "city": "Orlando, FL",
    "country": "U.S.A.",
    "online": false,
    "twitter": "@live360events"
  },
  {
    "name": "Codemotion",
    "url": "https://events.codemotion.com/conferences/online/2021/online-tech-conference-autumn",
    "startDate": "2021-11-30",
    "endDate": "2021-12-02",
    "online": true,
    "cfpUrl": "https://extra.codemotion.com/onlineconf21-autumn-cfp",
    "cfpEndDate": "2021-07-09",
    "twitter": "@CodemotionWorld",
    "cocUrl": "https://events.codemotion.com/conferences/online/2021/online-tech-conference-autumn/code-of-conduct"
  },
  {
    "name": "IT-Tage Remote",
    "url": "http://www.it-tage.org",
    "startDate": "2021-12-06",
    "endDate": "2021-12-09",
    "online": true,
    "twitter": "@InformatikAktue"
  },
  {
    "name": "DevTernity",
    "url": "https://devternity.com",
    "startDate": "2021-12-10",
    "endDate": "2021-12-11",
    "online": true,
    "twitter": "@devternity",
    "cocUrl": "https://devternity.com/code_of_conduct.html"
  },
  {
<<<<<<< HEAD
    "name": "Mile High Software Testing Conference",
    "startDate": "2021-08-27",
    "endDate": "2021-08-28",
    "city": "Denver, CO",
    "country": "U.S.A.",
    "online": false,
    "twitter": "@SoftwareTestPro",
    "cocUrl": "https://www.milehightesting.com/code-of-conduct/",
    "url": "https://www.milehightesting.com"
=======
    "name": "NDC Oslo",
    "startDate": "2021-11-29",
    "endDate": "2021-12-03",
    "city": "Oslo",
    "country": "Norway",
    "online": false,
    "twitter": "@NDC_Conferences",
    "cocUrl": "https://ndcoslo.com/code-of-conduct",
    "url": "https://ndcoslo.com"
  },
  {
    "name": "NDC Tech Town",
    "startDate": "2021-10-17",
    "endDate": "2021-10-20",
    "city": "Kongsberg",
    "country": "Norway",
    "online": false,
    "twitter": "@NDC_Conferences",
    "cocUrl": "https://ndctechtown.com/code-of-conduct",
    "url": "https://ndctechtown.com"
  },
  {
    "name": "Geekfest",
    "startDate": "2021-09-29",
    "endDate": "2021-09-30",
    "online": true,
    "url": "https://geekfest.bellevent.ca/become-a-sponsor/about-overview.html"
>>>>>>> 02469d50
  }
]<|MERGE_RESOLUTION|>--- conflicted
+++ resolved
@@ -1033,7 +1033,6 @@
     "cocUrl": "https://devternity.com/code_of_conduct.html"
   },
   {
-<<<<<<< HEAD
     "name": "Mile High Software Testing Conference",
     "startDate": "2021-08-27",
     "endDate": "2021-08-28",
@@ -1043,7 +1042,8 @@
     "twitter": "@SoftwareTestPro",
     "cocUrl": "https://www.milehightesting.com/code-of-conduct/",
     "url": "https://www.milehightesting.com"
-=======
+  },
+  {
     "name": "NDC Oslo",
     "startDate": "2021-11-29",
     "endDate": "2021-12-03",
@@ -1071,6 +1071,5 @@
     "endDate": "2021-09-30",
     "online": true,
     "url": "https://geekfest.bellevent.ca/become-a-sponsor/about-overview.html"
->>>>>>> 02469d50
   }
 ]