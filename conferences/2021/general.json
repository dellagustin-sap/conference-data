--- conflicted
+++ resolved
@@ -763,17 +763,19 @@
     "online": true
   },
   {
-<<<<<<< HEAD
     "name": "WeAreDevelopers Live – Future of Tech Day",
     "url": "https://www.wearedevelopers.com/event/future-of-tech-day",
     "startDate": "2021-05-11",
     "endDate": "2021-05-11",
-=======
+    "twitter": "@wearedevs",
+    "cocUrl": "https://www.wearedevelopers.com/about/legal/code-of-conduct",
+    "online": true
+  },
+  {
     "name": "Bitcoin SV DevCon",
     "url": "https://www.wearedevelopers.com/event/bsv-devcon-2021",
     "startDate": "2021-05-15",
     "endDate": "2021-05-16",
->>>>>>> cc2df5ff
     "twitter": "@wearedevs",
     "cocUrl": "https://www.wearedevelopers.com/about/legal/code-of-conduct",
     "online": true
