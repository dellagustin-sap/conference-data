[
  {
    "name": "International Conference on Computational Mathematics and Applied Physics",
    "url": "http://www.iccmap.iisrc.org",
    "startDate": "2021-01-04",
    "endDate": "2021-01-05",
    "city": "Tokyo",
    "country": "Japan",
    "cfpUrl": "http://www.iccmap.iisrc.org/call-for-papers/",
    "cfpEndDate": "2020-10-30"
  },
  {
    "name": "SheSharp Community Day",
    "url": "https://communityday.shesharp.co/",
    "startDate": "2021-01-22",
    "endDate": "2021-01-22",
    "online": true,
    "cocUrl": "https://communityday.shesharp.co/code-of-conduct/",
    "offersSignLanguageOrCC": true
  },
  {
    "name": "Global Diversity CfP Day",
    "url": "https://www.globaldiversitycfpday.com/",
    "startDate": "2021-01-23",
    "endDate": "2021-01-23",
    "online": true,
    "cocUrl": "https://www.globaldiversitycfpday.com/code-of-conduct",
    "offersSignLanguageOrCC": true
  },
  {
    "name": "Univention Summit",
    "url": "https://www.univention-summit.com",
    "startDate": "2021-01-28",
    "endDate": "2021-01-28",
    "city": "Bremen",
    "country": "Germany",
    "twitter": "@univention",
    "offersSignLanguageOrCC": false
  },
  {
    "name": "AccessibilityCon",
    "url": "https://accessibilitycon.devcongalaxy.io/",
    "startDate": "2021-02-03",
    "endDate": "2021-02-03",
    "online": true,
    "cocUrl": "https://accessibilitycon.devcongalaxy.io/event-code-of-conduct/",
    "offersSignLanguageOrCC": true
  },
  {
    "name": "FOSDEM",
    "url": "https://fosdem.org/2021/",
    "startDate": "2021-02-06",
    "endDate": "2021-02-07",
    "online": true,
    "cocUrl": "https://fosdem.org/2021/practical/conduct/"
  },
  {
    "name": "Frontend Love",
    "url": "https://www.frontenddeveloperlove.com",
    "startDate": "2021-02-08",
    "endDate": "2021-02-12",
    "city": "Amsterdam",
    "country": "Netherlands",
    "cfpUrl": "https://docs.google.com/forms/u/1/d/e/1FAIpQLSeIu75vqZm3_aPIyi8iLOtv5W2QRsFlj7fhOIDYVDjiaXwa9g/viewform",
    "twitter": "@Frontend_Love",
    "cocUrl": "https://www.frontenddeveloperlove.com/code-of-conduct",
    "offersSignLanguageOrCC": false
  },
  {
    "name": "InfoQ Live",
    "url": "https://live.infoq.com",
    "startDate": "2021-02-16",
    "endDate": "2021-02-16",
    "online": true,
    "cfpUrl": "https://docs.google.com/forms/d/e/1FAIpQLSfexoSjgtnIFrnTqNdST6BPH5FTYFS4gV1w0k5DWzGhDvipXw/viewform",
    "cfpEndDate": "2020-12-31",
    "twitter": "@InfoQ",
    "cocUrl": "https://live.infoq.com/code-conduct",
    "offersSignLanguageOrCC": false
  },
  {
    "name": "CloudWorld",
    "url": "https://cloudworldconf.com",
    "startDate": "2021-02-17",
    "endDate": "2021-02-19",
    "online": true,
    "cfpUrl": "https://cloudworldconf.com/conference/speakers/apply-to-speak",
    "cfpEndDate": "2020-12-11",
    "cocUrl": "https://www.devnetwork.com/code-of-conduct/",
    "offersSignLanguageOrCC": false
  },
  {
    "name": "DeveloperWeek",
    "url": "https://www.developerweek.com",
    "startDate": "2021-02-17",
    "endDate": "2021-02-19",
    "online": true,
    "cfpUrl": "https://www.developerweek.com/conference/call-for-speakers",
    "cfpEndDate": "2020-10-30",
    "twitter": "@developerweek",
    "cocUrl": "https://www.devnetwork.com/code-of-conduct/",
    "offersSignLanguageOrCC": false
  },
  {
    "name": "Conf42: Chaos Engineering",
    "url": "https://www.conf42.com",
    "startDate": "2021-02-25",
    "endDate": "2021-02-25",
    "online": true,
    "cfpUrl": "https://www.papercall.io/conf42-chaos-engineering-2021",
    "cfpEndDate": "2021-01-11",
    "twitter": "@conf42com"
  },
  {
    "name": "Afro Future Summit",
    "url": "http://afrofuturesummit.com",
    "startDate": "2021-02-26",
    "endDate": "2021-02-26",
    "online": true,
    "cfpUrl": "https://www.eventbrite.com/e/afro-future-summit-2021-tickets-135509678095",
    "cfpEndDate": "2021-02-26",
    "offersSignLanguageOrCC": false
  },
  {
    "name": "SINFO",
    "url": "https://sinfo.org",
    "startDate": "2021-03-01",
    "endDate": "2021-03-05",
    "online": true,
    "twitter": "@sinfoist",
    "cocUrl": "https://sinfo.org/coc.html"
  },
  {
    "name": "DE{CODE}: The Virtual Developer Conference",
    "url": "https://attend.wpengine.com/decode-2021",
    "startDate": "2021-03-04",
    "endDate": "2021-03-04",
    "online": true,
    "twitter": "@WPEngine",
    "offersSignLanguageOrCC": false
  },
  {
    "name": "FTW Conf",
    "url": "https://www.ftwconf.com/",
    "startDate": "2021-03-08",
    "endDate": "2021-03-08",
    "online": true,
    "cocUrl": "https://www.ftwconf.com/code-of-conduct/"
  },
  {
    "name": "Software Architecture Summit",
    "url": "https://software-architecture-summit.de",
    "startDate": "2021-03-10",
    "endDate": "2021-03-12",
    "online": true,
    "twitter": "@SoftwArchSummit",
    "offersSignLanguageOrCC": false
  },
  {
    "name": "How To Bring Innovation To Your Business With AR x VR",
    "url": "https://xrterra.com/events/bring-innovation-to-your-business-with-ar-x-vr",
    "startDate": "2021-03-18",
    "endDate": "2021-03-18",
    "online": true
  },
  {
    "name": "betterCode API",
    "url": "https://api.bettercode.eu",
    "startDate": "2021-03-23",
    "endDate": "2021-03-23",
    "online": true,
    "twitter": "@bettercodeconf",
    "cocUrl": "https://api.bettercode.eu/code_of_conduct.php"
  },
  {
    "name": "Codemotion Tech Conference - Italian Edition",
    "url": "https://events.codemotion.com/conferences/online/2021/online-tech-conference-italian-edition-spring",
    "startDate": "2021-03-23",
    "endDate": "2021-03-25",
    "online": true,
    "cfpUrl": "https://extra.codemotion.com/onlineconf-italian-2021-cfp",
    "cfpEndDate": "2021-01-29",
    "twitter": "@CodemotionIT",
    "cocUrl": "https://events.codemotion.com/conferences/online/2021/online-tech-conference-italian-edition-spring/code-of-conduct",
    "offersSignLanguageOrCC": false
  },
  {
    "name": "Serverless Architecture Conference",
    "url": "https://serverless-architecture.io/thehague",
    "startDate": "2021-04-12",
    "endDate": "2021-04-15",
    "city": "The Hague",
    "country": "Netherlands",
    "cfpUrl": "https://serverless-architecture.io/call-for-papers",
    "cfpEndDate": "2020-11-02",
    "twitter": "@serverlesscon",
    "cocUrl": "https://serverless-architecture.io/code-of-conduct/",
    "offersSignLanguageOrCC": false
  },
  {
    "name": "AzureLive",
    "url": "https://azurelive.nl/",
    "startDate": "2021-04-13",
    "endDate": "2021-04-13",
    "online": true,
    "cfpUrl": "https://sessionize.com/azurelive/",
    "cfpEndDate": "2021-03-10",
    "twitter": "@LiveAzure",
    "cocUrl": "https://azurelive.nl/code-of-conduct",
    "offersSignLanguageOrCC": true
  },
  {
    "name": "Global Azure",
    "url": "https://globalazure.net/",
    "startDate": "2021-04-15",
    "endDate": "2021-04-17",
    "online": true,
    "cfpUrl": "https://sessionize.com/global-azure-2021/",
    "cfpEndDate": "2021-04-10",
    "twitter": "@globalazure",
    "cocUrl": "https://globalazure.net/#CoC",
    "offersSignLanguageOrCC": false
  },
  {
    "name": "betterCode API",
    "url": "https://api.bettercode.eu",
    "startDate": "2021-04-22",
    "endDate": "2021-04-22",
    "online": true,
    "twitter": "@bettercodeconf",
    "cocUrl": "https://api.bettercode.eu/code_of_conduct.php"
  },
  {
    "name": "DeveloperWeek Europe",
    "url": "https://www.developerweek.com/europe",
    "startDate": "2021-04-27",
    "endDate": "2021-04-28",
    "online": true,
    "cfpUrl": "https://www.developerweek.com/europe/speakers/apply-to-speak",
    "cfpEndDate": "2021-03-05",
    "twitter": "@developerweek",
    "cocUrl": "https://www.devnetwork.com/code-of-conduct/"
  },
  {
    "name": "GIDS Live",
    "url": "https://www.developersummit.com/live/2021",
    "startDate": "2021-04-27",
    "endDate": "2021-04-30",
    "online": true,
    "cfpUrl": "https://www.developersummit.com/live/2021/cfp",
    "cfpEndDate": "2021-02-26",
    "twitter": "@developersummit",
    "cocUrl": "https://wurreka.com/code-of-conduct",
    "offersSignLanguageOrCC": false
  },
  {
    "name": "Conf42: Cloud Native",
    "url": "https://www.conf42.com",
    "startDate": "2021-04-29",
    "endDate": "2021-04-29",
    "online": true,
    "cfpUrl": "https://www.papercall.io/conf42-cloud-native-2021",
    "cfpEndDate": "2021-03-15",
    "twitter": "@conf42com"
  },
  {
    "name": "QCon Plus",
    "url": "https://plus.qconferences.com",
    "startDate": "2021-05-10",
    "endDate": "2021-05-28",
    "online": true,
    "cfpUrl": "https://docs.google.com/forms/d/e/1FAIpQLSfexoSjgtnIFrnTqNdST6BPH5FTYFS4gV1w0k5DWzGhDvipXw/viewform",
    "cfpEndDate": "2021-03-31",
    "twitter": "@QCon",
    "cocUrl": "https://plus.qconferences.com/code-conduct",
    "offersSignLanguageOrCC": false
  },
  {
    "name": "DeveloperWeek Management",
    "url": "https://www.developerweek.com/global/conference/management",
    "startDate": "2021-05-11",
    "endDate": "2021-05-12",
    "online": true,
    "cfpUrl": "https://www.developerweek.com/global/conference/management/speakers",
    "cfpEndDate": "2021-03-12",
    "twitter": "@developerweek",
    "cocUrl": "https://www.devnetwork.com/code-of-conduct/"
  },
  {
    "name": "Percona Live ONLINE",
    "url": "https://www.percona.com/live/conferences",
    "startDate": "2021-05-12",
    "endDate": "2021-05-13",
    "online": true,
    "cfpUrl": "https://cfp.percona.com",
    "cfpEndDate": "2021-02-28",
    "twitter": "@percona",
    "cocUrl": "https://www.percona.com/live/code-conduct"
  },
  {
    "name": "!!Con",
    "url": "http://bangbangcon.com",
    "startDate": "2021-05-15",
    "endDate": "2021-05-22",
    "online": true,
    "cfpUrl": "http://bangbangcon.com/give-a-talk.html",
    "cfpEndDate": "2021-04-21",
    "twitter": "@bangbangcon",
    "cocUrl": "http://bangbangcon.com/conduct.html",
    "offersSignLanguageOrCC": true
  },
  {
    "name": "Codemotion Online Tech Conference",
    "url": "https://events.codemotion.com/conferences/online/2021/online-tech-conference-spring",
    "startDate": "2021-05-18",
    "endDate": "2021-05-20",
    "online": true,
    "cfpUrl": "https://extra.codemotion.com/onlineconf-spring-2021-cfp",
    "cfpEndDate": "2021-03-05",
    "twitter": "@CodemotionWorld",
    "cocUrl": "https://events.codemotion.com/conferences/online/2021/online-tech-conference-spring/code-of-conduct"
  },
  {
    "name": "WEnnovate",
    "url": "https://wennovate.tech",
    "startDate": "2021-06-03",
    "endDate": "2021-06-04",
    "online": true,
    "twitter": "@WE_nnovate"
  },
  {
    "name": "API Summit",
    "url": "https://api-summit.de",
    "startDate": "2021-06-07",
    "endDate": "2021-06-09",
    "city": "Munich",
    "country": "Germany",
    "online": true,
    "twitter": "@apisummit_de",
    "cocUrl": "https://api-summit.de/code-of-conduct/"
  },
  {
    "name": "Women Tech Conference",
    "url": "https://www.womentech.net/women-tech-conference",
    "startDate": "2021-06-07",
    "endDate": "2021-06-11",
    "online": true,
    "offersSignLanguageOrCC": false
  },
  {
    "name": "Proxyclick Connect",
    "url": "https://www.proxyclick.com/proxyclick-connect-2021",
    "startDate": "2021-06-08",
    "endDate": "2021-06-10",
    "online": true
  },
  {
    "name": "DevBreak",
    "url": "https://www.devbreak.io",
    "startDate": "2021-06-17",
    "endDate": "2021-06-18",
    "city": "Bouville",
    "country": "France",
    "twitter": "@DevBreak20",
    "cocUrl": "https://www.devbreak.io/code-of-conduct"
  },
  {
    "name": "GitOps Summit",
    "url": "https://events.linuxfoundation.org/gitops-summit",
    "startDate": "2021-06-22",
    "endDate": "2021-06-22",
    "online": true,
    "cocUrl": "https://events.linuxfoundation.org/gitops-summit/attend/code-of-conduct/"
  },
  {
    "name": "Spinnaker Summit",
    "url": "https://events.linuxfoundation.org/spinnaker-summit",
    "startDate": "2021-06-22",
    "endDate": "2021-06-24",
    "online": true,
    "twitter": "@SpinnakerSummit",
    "cocUrl": "https://events.linuxfoundation.org/spinnaker-summit/attend/code-of-conduct/"
  },
  {
    "name": "HasuraCon",
    "url": "https://hasura.io/events/hasura-con-2021",
    "startDate": "2021-06-23",
    "endDate": "2021-06-24",
    "online": true,
    "cfpUrl": "https://docs.google.com/forms/d/e/1FAIpQLSfzt8Dn9mEfClm12ZrHpPfeq1XyZOpZE5TeuQ_M_eJYpVhsGQ/viewform",
    "cfpEndDate": "2021-05-07",
    "twitter": "@hasurahq",
    "cocUrl": "https://hasura.io/events/hasura-con-2021/code-of-conduct/"
  },
  {
    "name": "Swiss Testing Day",
    "url": "https://www.swisstestingday.ch/en",
    "startDate": "2021-06-30",
    "endDate": "2021-06-30",
    "city": "Zurich",
    "country": "Switzerland",
    "twitter": "@SwissTesting",
    "offersSignLanguageOrCC": false
  },
  {
    "name": "Devoxx",
    "url": "https://www.devoxx.fr",
    "startDate": "2021-06-30",
    "endDate": "2021-07-02",
    "city": "Paris",
    "country": "France",
    "twitter": "@DevoxxFR",
    "cocUrl": "https://www.devoxx.fr/code-of-conduct/"
  },
  {
    "name": "Voxxed Days Downunder",
    "url": "https://australia.voxxeddays.com",
    "startDate": "2021-08-23",
    "endDate": "2021-08-24",
    "city": "Melbourne",
    "country": "Australia",
    "cfpUrl": "https://vxmelb21.cfp.dev",
    "cfpEndDate": "2021-03-31",
    "twitter": "@VoxxedAustralia",
    "cocUrl": "https://australia.voxxeddays.com/code-of-conduct/"
  },
  {
    "name": "Web Summer Camp",
    "url": "https://2021.websummercamp.com/",
    "startDate": "2021-08-25",
    "endDate": "2021-08-27",
    "city": "Bol",
    "country": "Croatia",
    "twitter": "@WebSummerCamp",
    "cocUrl": "https://2021.websummercamp.com/code-of-conduct"
  },
  {
    "name": "Voxxed Days Downunder",
    "url": "https://australia.voxxeddays.com",
    "startDate": "2021-08-26",
    "endDate": "2021-08-27",
    "city": "Sydney",
    "country": "Australia",
    "cfpUrl": "https://vxsyd21.cfp.dev",
    "cfpEndDate": "2021-03-31",
    "twitter": "@VoxxedAustralia",
    "cocUrl": "https://australia.voxxeddays.com/code-of-conduct/"
  },
  {
    "name": "fintech_devcon",
    "url": "http://fintechdevcon.io",
    "startDate": "2021-09-08",
    "endDate": "2021-09-09",
    "city": "Denver, CO",
    "country": "U.S.A.",
    "online": false,
    "cfpUrl": "https://docs.google.com/forms/d/e/1FAIpQLSctiBK6uZdblbumlikeE9cA0HFM1sioJM4RDClSX8YV_sPcFQ/viewform",
    "cfpEndDate": "2021-03-31",
    "twitter": "@fintechdevcon",
    "cocUrl": "https://github.com/moov-io/moov-slack-code-of-conduct"
  },
  {
    "name": "REFACTR.TECH",
    "url": "https://refactr.tech",
    "startDate": "2021-09-15",
    "endDate": "2021-09-17",
    "city": "Atlanta, GA",
    "country": "U.S.A.",
    "twitter": "@RefactrTech",
    "cocUrl": "https://www.refactr.tech/code-of-conduct/"
  },
  {
    "name": "AdaLoversConf",
    "url": "https://adaloversconf.es",
    "startDate": "2021-09-25",
    "endDate": "2021-09-25",
    "city": "Tenerife",
    "country": "Spain",
    "twitter": "@adalovedev"
  },
  {
    "name": "Open Source Summit Europe",
    "url": "https://events.linuxfoundation.org/open-source-summit-europe/",
    "startDate": "2021-09-28",
    "endDate": "2021-10-01",
    "online": true,
    "cfpUrl": "https://events.linuxfoundation.org/open-source-summit-europe/program/cfp/",
    "cfpEndDate": "2021-06-13",
    "cocUrl": "https://events.linuxfoundation.org/open-source-summit-europe/attend/code-of-conduct/"
  },
  {
    "name": "Strange Loop",
    "url": "https://thestrangeloop.com",
    "startDate": "2021-09-30",
    "endDate": "2021-10-02",
    "city": "St. Louis, MO",
    "country": "U.S.A.",
    "cfpUrl": "https://thestrangeloop.com/cfp.html",
    "cfpEndDate": "2021-04-30",
    "twitter": "@strangeloop_stl",
    "cocUrl": "https://thestrangeloop.com/policies.html"
  },
  {
    "name": "Central Wisconsin IT Conference",
    "url": "https://cwitc.org",
    "startDate": "2021-10-09",
    "endDate": "2021-10-09",
    "online": true,
    "cfpUrl": "https://cwitc.org/call-for-speakers",
    "cfpEndDate": "2021-05-01",
    "twitter": "@CenWI_ITConf",
    "cocUrl": "https://cwitc.org/code-of-conduct"
  },
  {
    "name": "Pacific NW Software Quality Conference",
    "url": "https://www.pnsqc.org",
    "startDate": "2021-10-11",
    "endDate": "2021-10-13",
    "city": "Portland, OR",
    "country": "U.S.A.",
    "twitter": "@PNSQC",
    "cocUrl": "https://www.pnsqc.org/about-pnsqc/governance/",
    "offersSignLanguageOrCC": false
  },
  {
    "name": "HackConf",
    "url": "https://www.hackconf.bg",
    "startDate": "2021-10-22",
    "endDate": "2021-10-23",
    "online": true,
    "cfpUrl": "https://www.hackconf.bg/#cfs",
    "cfpEndDate": "2021-05-31",
    "twitter": "@HackConf_"
  },
  {
    "name": "API World",
    "url": "https://apiworld.co",
    "startDate": "2021-10-26",
    "endDate": "2021-10-28",
    "online": true,
    "cfpUrl": "https://apiworld.co/conference/apply-to-speak",
    "cfpEndDate": "2021-07-09",
    "twitter": "@apiworld",
    "cocUrl": "https://www.devnetwork.com/code-of-conduct/"
  },
  {
    "name": "ITNEXT Summit",
    "url": "https://www.itnextsummit.com",
    "startDate": "2021-10-27",
    "endDate": "2021-10-27",
    "city": "Amsterdam",
    "country": "Netherlands",
    "twitter": "@itnext_io",
    "cocUrl": "https://www.itnextsummit.com/wp-content/uploads/2019/01/code-of-conduct.pdf"
  },
  {
    "name": "EuroSTAR Software Testing Conference",
    "url": "https://conference.eurostarsoftwaretesting.com/",
    "startDate": "2021-11-01",
    "endDate": "2021-11-04",
    "online": true,
    "twitter": "@esconfs",
    "offersSignLanguageOrCC": false
  },
  {
    "name": "QCon San Francisco",
    "url": "https://qconsf.com",
    "startDate": "2021-11-01",
    "endDate": "2021-11-05",
    "city": "San Francisco, CA",
    "country": "U.S.A.",
    "cfpUrl": "https://docs.google.com/forms/d/e/1FAIpQLSfexoSjgtnIFrnTqNdST6BPH5FTYFS4gV1w0k5DWzGhDvipXw/viewform",
    "cfpEndDate": "2021-07-31",
    "twitter": "@QConSF",
    "cocUrl": "https://qconferences.com/code-conduct",
    "offersSignLanguageOrCC": false
  },
  {
    "name": "IT-Tage Remote",
    "url": "http://www.it-tage.org",
    "startDate": "2021-12-06",
    "endDate": "2021-12-09",
    "online": true,
    "twitter": "@InformatikAktue"
  },
  {
    "name": "DevTernity",
    "url": "https://devternity.com",
    "startDate": "2021-12-10",
    "endDate": "2021-12-11",
    "city": "Riga",
    "country": "Latvia",
    "online": false,
    "twitter": "@devternity",
    "cocUrl": "https://devternity.com/code_of_conduct.html"
  },
  {
    "name": "GOTO Copenhagen",
    "url": "https://gotocph.com",
    "startDate": "2021-09-21",
    "endDate": "2021-09-22",
    "city": "Copenhagen",
    "country": "Denmark",
    "twitter": "@gotocon",
    "cocUrl": "https://gotocph.com/2021/pages/code-of-conduct",
    "online": false
  },
  {
    "name": "All Day Hey! Live",
    "url": "https://alldayhey.com/live",
    "startDate": "2021-05-06",
    "endDate": "2021-05-06",
    "twitter": "@hey_stac",
    "cocUrl": "https://alldayhey.com/code-of-conduct",
    "online": true
  },
  {
    "name": "DeepSource Next",
    "url": "https://deepsource.io/next",
    "startDate": "2021-05-18",
    "endDate": "2021-05-18",
    "twitter": "@DeepSourceHQ",
    "online": true
  },
  {
<<<<<<< HEAD
    "name": "F8 Refresh",
    "url": "https://developers.facebook.com/f8",
    "startDate": "2021-06-02",
    "endDate": "2021-06-02",
=======
    "name": "Red Hat Summit",
    "url": "https://www.redhat.com/en/summit",
    "startDate": "2021-04-27",
    "endDate": "2021-04-28",
>>>>>>> be6667a3
    "online": true
  }
]<|MERGE_RESOLUTION|>--- conflicted
+++ resolved
@@ -623,17 +623,17 @@
     "online": true
   },
   {
-<<<<<<< HEAD
     "name": "F8 Refresh",
     "url": "https://developers.facebook.com/f8",
     "startDate": "2021-06-02",
     "endDate": "2021-06-02",
-=======
+    "online": true
+  },
+  {
     "name": "Red Hat Summit",
     "url": "https://www.redhat.com/en/summit",
     "startDate": "2021-04-27",
     "endDate": "2021-04-28",
->>>>>>> be6667a3
     "online": true
   }
 ]