--- conflicted
+++ resolved
@@ -327,17 +327,6 @@
     "endDate": "2021-06-04",
     "online": true,
     "twitter": "@WE_nnovate"
-  },
-  {
-    "name": "GOTO Copenhagen",
-    "url": "https://gotocph.com/2021",
-    "startDate": "2021-06-06",
-    "endDate": "2021-06-09",
-    "city": "Copenhagen",
-    "country": "Denmark",
-    "twitter": "@GOTOcon",
-    "cocUrl": "https://gotocph.com/2021/code-of-conduct",
-    "offersSignLanguageOrCC": false
   },
   {
     "name": "API Summit",
@@ -606,7 +595,6 @@
     "cocUrl": "https://devternity.com/code_of_conduct.html"
   },
   {
-<<<<<<< HEAD
     "name": "GOTO Copenhagen",
     "url": "https://gotocph.com",
     "startDate": "2021-09-21",
@@ -616,7 +604,8 @@
     "twitter": "@gotocon",
     "cocUrl": "https://gotocph.com/2021/pages/code-of-conduct",
     "online": false
-=======
+  },
+  {
     "name": "All Day Hey! Live",
     "url": "https://alldayhey.com/live",
     "startDate": "2021-05-06",
@@ -624,6 +613,5 @@
     "twitter": "@hey_stac",
     "cocUrl": "https://alldayhey.com/code-of-conduct",
     "online": true
->>>>>>> dc75a2fb
   }
 ]