--- conflicted
+++ resolved
@@ -397,11 +397,7 @@
   },
   {
     "name": "O'Reilly AI Conference",
-<<<<<<< HEAD
     "url": "https://conferences.oreilly.com/artificial-intelligence/ai-eu",
-=======
-    "url": "https://conferences.oreilly.com/artificial-intelligence/ai-eu?utm_medium=content+synd&utm_source=general+ad&utm_campaign=aieu19&utm_content=org+confstech",
->>>>>>> b85b901d
     "startDate": "2019-10-14",
     "endDate": "2019-10-17",
     "city": "London",
