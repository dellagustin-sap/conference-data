[
  {
    "name": "PHPBenelux Conference",
    "url": "https://conference.phpbenelux.eu/2019/",
    "startDate": "2019-01-25",
    "endDate": "2019-01-26",
    "city": "Antwerp",
    "country": "Belgium",
    "twitter": "@phpbenelux"
  },
  {
    "name": "DrupalCamp NJ",
    "url": "https://www.drupalcampnj.org",
    "startDate": "2019-02-01",
    "endDate": "2019-02-03",
    "city": "Princeton",
    "country": "U.S.A.",
    "twitter": "@drupalcampnj"
  },
  {
    "name": "SunshinePHP",
    "url": "http://sunshinephp.com",
    "startDate": "2019-02-07",
    "endDate": "2019-02-09",
    "city": "Miami",
    "country": "U.S.A.",
    "twitter": "@SunshinePHP",
    "cfpUrl": "https://cfp.sunshinephp.com",
    "cfpEndDate": "2018-09-15"
  },
  {
    "name": "Drupalcamp Florida",
    "url": "https://www.fldrupal.camp",
    "startDate": "2019-02-15",
    "endDate": "2019-02-17",
    "city": "Orlando",
    "country": "U.S.A.",
    "twitter": "@fldrupalcamp",
    "cfpUrl": "https://www.fldrupal.camp/submit-session",
    "cfpEndDate": "2019-01-14"
  },
  {
    "name": "PHP UK Conference",
    "url": "https://www.phpconference.co.uk",
    "startDate": "2019-02-20",
    "endDate": "2019-02-22",
    "city": "London",
    "country": "U.K.",
    "twitter": "@phpukconference"
  },
  {
    "name": "JestPHP",
    "url": "https://jestphp.com",
    "startDate": "2019-02-22",
    "endDate": "2019-02-22",
    "city": "Mesa",
    "country": "U.S.A.",
    "twitter": "@jestphp"
  },
  {
    "name": "Midwest PHP",
    "url": "https://2019.midwestphp.org/",
    "startDate": "2019-03-08",
    "endDate": "2019-03-09",
    "city": "Bloomington, MN",
    "country": "U.S.A.",
    "cfpUrl": "https://cfp.midwestphp.org/",
    "cfpEndDate": "2018-11-15",
    "twitter": "@midwestphp"
  },
  {
    "name": "PHP Yorkshire",
    "url": "https://www.phpyorkshire.co.uk",
    "startDate": "2019-04-11",
    "endDate": "2019-04-13",
    "city": "York",
    "country": "U.K.",
    "twitter": "@phpyorkshire",
    "cfpUrl": "https://cfp.phpyorkshire.co.uk",
    "cfpEndDate": "2018-11-17"
  },
  {
    "name": "Longhorn PHP",
    "url": "https://www.longhornphp.com",
    "startDate": "2019-05-02",
    "endDate": "2019-05-04",
    "city": "Austin, TX",
    "country": "U.S.A.",
    "twitter": "@longhornphp",
    "cfpUrl": "https://cfp.longhornphp.com/",
    "cfpEndDate": "2018-12-15"
  },
  {
    "name": "phpDay",
    "url": "https://2019.phpday.it",
    "startDate": "2019-05-10",
    "endDate": "2019-05-11",
    "city": "Verona",
    "country": "Italy",
    "twitter": "@phpday",
    "cfpUrl": "https://cfp.phpday.it/"
  },
  {
    "name": "PHP Russia",
    "url": "http://phprussia.ru",
    "startDate": "2019-05-17",
    "endDate": "2019-05-17",
    "city": "Moscow",
    "country": "Russia",
    "cfpUrl": "https://cfp.phprussia.ru",
    "cfpEndDate": "2019-03-22"
  },
  {
    "name": "php[tek]",
    "url": "https://tek.phparch.com/about",
    "startDate": "2019-05-21",
    "endDate": "2019-05-23",
    "city": "Atlanta",
    "country": "U.S.A.",
    "twitter": "@phparch"
  },
  {
    "name": "PHP Serbia Conference",
    "url": "https://2019.phpsrbija.rs",
    "startDate": "2019-05-25",
    "endDate": "2019-05-26",
    "city": "Belgrade",
    "country": "Serbia",
    "twitter": "@PHPSrbija",
    "cfpUrl": "https://cfp.phpsrbija.rs/",
    "cfpEndDate": "2019-02-01"
  },
  {
    "name": "Meet Magento DE",
    "url": "https://de.meet-magento.com",
    "startDate": "2019-06-03",
    "endDate": "2019-06-04",
    "city": "Leipzig",
    "country": "Germany",
    "twitter": "@meetmagento",
    "cfpUrl": "https://de.meet-magento.com/meet-magento-de/call-for-papers/",
    "cfpEndDate": "2019-01-31"
  },
  {
    "name": "International PHP Conference",
    "url": "https://phpconference.com",
    "startDate": "2019-06-03",
    "endDate": "2019-06-07",
    "city": "Berlin",
    "country": "Germany",
    "twitter": "@phpconference",
    "cfpUrl": "https://phpconference.com/call-for-papers/",
    "cfpEndDate": "2018-10-31"
  },
  {
    "name": "Dutch PHP Conference",
    "url": "https://www.phpconference.nl",
    "startDate": "2019-06-06",
    "endDate": "2019-06-08",
    "city": "Amsterdam",
    "country": "Netherlands",
    "twitter": "@dpcon",
    "cfpUrl": "https://cfp.phpconference.nl",
    "cfpEndDate": "2019-01-28"
  },
  {
    "name": "Darkmira Tour PHP",
    "url": "https://php.darkmiratour.rocks/2019",
    "startDate": "2019-06-07",
    "endDate": "2019-06-09",
    "city": "Fortaleza",
    "country": "Brazil",
    "twitter": "@DarkmiraTour",
    "cfpUrl": "https://cfp.darkmiratour.rocks",
    "cfpEndDate": "2019-02-10"
  },
  {
    "name": "Blue Conf",
    "url": "https://blueconf.co.uk",
    "startDate": "2019-06-07",
    "endDate": "2019-06-07",
    "city": "Cardiff",
    "country": "U.K.",
    "cfpUrl": "https://www.papercall.io/blue-conf-2019",
    "cfpEndDate": "2019-05-31"
  },
  {
    "name": "PHPConf.Asia",
    "url": "https://2019.phpconf.asia",
    "startDate": "2019-06-24",
    "endDate": "2019-06-25",
    "city": "Singapore",
    "country": "Singapore",
    "twitter": "@phpconfasia",
    "cfpUrl": "https://cfp.phpconf.asia",
    "cfpEndDate": "2019-03-08"
  },
  {
    "name": "ScotlandPHP",
    "url": "https://conference.scotlandphp.co.uk",
    "startDate": "2019-11-08",
    "endDate": "2019-11-09",
    "city": "Edinburgh",
    "country": "U.K.",
    "twitter": "@scotlandphp",
    "cfpUrl": "https://cfs.scotlandphp.co.uk",
    "cfpEndDate": "2019-04-22"
  },
  {
<<<<<<< HEAD
    "name": "ScotlandPHP",
    "url": "https://scophp.co",
    "startDate": "2019-11-08",
    "endDate": "2019-11-09",
    "city": "Edinburgh",
    "country": "U.K.",
    "twitter": "@ScotlandPHP",
    "cfpUrl": "https://scophp.co/cfs",
    "cfpEndDate": "2019-04-22"
=======
    "name": "Bulgaria PHP Conference",
    "url": "https://www.bgphp.org",
    "startDate": "2019-11-08",
    "endDate": "2019-11-10",
    "city": "Sofia",
    "country": "Bulgaria",
    "twitter": "@bgphpconf"
>>>>>>> 8eb9e260
  }
]<|MERGE_RESOLUTION|>--- conflicted
+++ resolved
@@ -207,7 +207,6 @@
     "cfpEndDate": "2019-04-22"
   },
   {
-<<<<<<< HEAD
     "name": "ScotlandPHP",
     "url": "https://scophp.co",
     "startDate": "2019-11-08",
@@ -217,7 +216,8 @@
     "twitter": "@ScotlandPHP",
     "cfpUrl": "https://scophp.co/cfs",
     "cfpEndDate": "2019-04-22"
-=======
+  },
+  {
     "name": "Bulgaria PHP Conference",
     "url": "https://www.bgphp.org",
     "startDate": "2019-11-08",
@@ -225,6 +225,5 @@
     "city": "Sofia",
     "country": "Bulgaria",
     "twitter": "@bgphpconf"
->>>>>>> 8eb9e260
   }
 ]