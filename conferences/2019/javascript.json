--- conflicted
+++ resolved
@@ -168,7 +168,6 @@
     "cfpEndDate": "2018-12-01"
   },
   {
-<<<<<<< HEAD
     "name": "JSHeroes",
     "url": "https://jsheroes.io",
     "startDate": "2019-04-11",
@@ -178,7 +177,8 @@
     "twitter": "@jsheroes",
     "cfpUrl": "https://jsheroes-form.typeform.com/to/IHohur",
     "cfpEndDate": "2018-12-01"
-=======
+  },
+  {
     "name": "React Amsterdam",
     "url": "https://react.amsterdam",
     "startDate": "2019-04-12",
@@ -188,7 +188,6 @@
     "twitter": "@reactamsterdam",
     "cfpUrl": "https://goo.gl/forms/WZsgwz8WGvrlPyvH2",
     "cfpEndDate": "2019-01-15"
->>>>>>> 67f3606d
   },
   {
     "name": "International JavaScript Conference",
