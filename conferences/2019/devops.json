[
  {
    "name": "Serverless Days",
    "url": "https://hamburg.serverlessdays.io",
    "startDate": "2019-02-15",
    "endDate": "2019-02-15",
    "city": "Hamburg",
    "country": "Germany",
    "twitter": "@serverlessHAM",
    "cfpUrl": "https://www.papercall.io/slsdaysham2019",
    "cfpEndDate": "2018-12-08"
  },
  {
    "name": "DSConf",
    "url": "https://dsconf.in",
    "startDate": "2019-02-16",
    "endDate": "2019-02-16",
    "city": "Pune",
    "country": "India",
    "twitter": "@dist_sys",
    "cfpUrl": "https://www.papercall.io/distributed-systems-conf",
    "cfpEndDate": "2018-12-15"
  },
  {
    "name": "SCaLE 17x",
    "url": "https://www.socallinuxexpo.org/scale/17x",
    "startDate": "2019-03-07",
    "endDate": "2019-03-10",
    "city": "Pasadena",
    "country": "U.S.A.",
    "cfpUrl": "http://www.socallinuxexpo.org/scale/17x/cfp/",
    "cfpEndDate": "2018-10-31",
    "twitter": "@socallinuxexpo"
  },
  {
    "name": "DevOpsDay LA",
    "url": "https://devopsdays.org/events/2019-los-angeles",
    "startDate": "2019-03-08",
    "endDate": "2019-03-08",
    "city": "Pasadena",
    "country": "U.S.A.",
    "cfpUrl": "https://www.devopsdays.org/events/2019-los-angeles/propose//",
    "cfpEndDate": "2019-01-15"
  },
  {
    "name": "Cloud Expo Europe",
    "url": "https://www.cloudexpoeurope.com/ezone",
    "startDate": "2019-03-12",
    "endDate": "2019-03-13",
    "city": "London",
    "country": "U.K."
  },
  {
    "name": "DevOps Pro Europe",
    "url": "https://devopspro.lt",
    "startDate": "2019-03-19",
    "endDate": "2019-03-21",
    "city": "Vilnius",
    "country": "Lithuania",
    "twitter": "@DevOpsLT",
    "cfpUrl": "https://devopspro.lt/cfp/",
    "cfpEndDate": "2019-02-10"
  },
  {
    "name": "gRPC Conf",
    "url": "https://grpconf19.sched.com/",
    "startDate": "2019-03-21",
    "endDate": "2019-03-21",
    "city": "Sunnyvale",
    "country": "U.S.A."
  },
  {
    "name": "Kubernetes Day India",
    "url": "https://kdi19.sched.com/",
    "startDate": "2019-03-23",
    "endDate": "2019-03-23",
    "city": "Bengaluru",
    "country": "India"
  },
  {
    "name": "SREcon19 Americas",
    "url": "https://www.usenix.org/conference/srecon19americas",
    "startDate": "2019-03-25",
    "endDate": "2019-03-27",
    "city": "Brooklyn, NY",
    "country": "U.S.A.",
    "twitter": "@SREcon"
  },
  {
    "name": "ServerlessDays Amsterdam",
    "url": "https://serverlessdays.amsterdam/",
    "startDate": "2019-03-29",
    "endDate": "2019-03-29",
    "city": "Amsterdam",
    "country": "Netherlands",
    "twitter": "@ServerlessDAms"
  },
  {
    "name": "DevOpsDays Vancouver",
    "url": "https://www.devopsdays.org/events/2019-vancouver",
    "startDate": "2019-03-29",
    "endDate": "2019-03-30",
    "city": "Vancouver",
    "country": "Canada",
    "twitter": "@devopsdaysyvr"
  },
  {
    "name": "DevOpsDays Copenhagen",
    "url": "https://www.devopsdays.org/events/2019-copenhagen/welcome",
    "startDate": "2019-04-03",
    "endDate": "2019-04-04",
    "city": "Copenhagen",
    "country": "Denmark",
    "twitter": "@devopsdayscph"
  },
  {
    "name": "DevOps Fest",
    "url": "http://devopsfest.com.ua",
    "startDate": "2019-04-06",
    "endDate": "2019-04-06",
    "city": "Kyiv",
    "country": "Ukraine",
    "cfpUrl": "http://devopsfest.com.ua/speakers.html",
    "cfpEndDate": "2019-02-23"
  },
  {
    "name": "UKNOF 43",
    "url": "https://indico.uknof.org.uk/event/46/",
    "startDate": "2019-04-09",
    "endDate": "2019-04-09",
    "city": "Manchester",
    "country": "U.K.",
    "twitter": "@uknof",
    "cfpUrl": "https://indico.uknof.org.uk/event/46/abstracts/",
    "cfpEndDate": "2019-02-26"
  },
  {
    "name": "DevOpsDays Atlanta",
    "url": "https://www.devopsdays.org/events/2019-atlanta/welcome",
    "startDate": "2019-04-09",
    "endDate": "2019-04-10",
    "city": "Atlanta",
    "country": "U.S.A.",
    "cfpUrl": "https://www.papercall.io/devopsdaysatl2019",
    "cfpEndDate": "2019-02-28"
  },
  {
    "name": "DevOne",
    "url": "https://devone.at",
    "startDate": "2019-04-11",
    "endDate": "2019-04-11",
    "city": "Linz",
    "country": "Austria",
    "twitter": "@DevOneLinz",
    "cfpUrl": "https://goo.gl/forms/vNci5cxE4TdbcNVI2",
    "cfpEndDate": "2019-01-31"
  },
  {
    "name": "DevOpsDays Seattle",
    "url": "https://www.devopsdays.org/events/2019-seattle/welcome",
    "startDate": "2019-04-23",
    "endDate": "2019-04-24",
    "city": "Seattle",
    "country": "U.S.A.",
    "twitter": "@DevOpsDaysSEA"
  },
  {
    "name": "GOTO",
    "url": "http://gotochgo.com",
    "startDate": "2019-04-28",
    "endDate": "2019-05-02",
    "city": "Chicago, IL",
    "country": "U.S.A.",
    "twitter": "@gotochgo"
  },
  {
    "name": "DockerCon",
    "url": "https://events.docker.com/events/dockercon",
    "startDate": "2019-04-29",
    "endDate": "2019-05-02",
    "city": "San Francisco",
    "country": "U.S.A."
  },
  {
    "name": "DevOps Days Des Moines",
    "url": "https://www.devopsdays.org/events/2019-des-moines/welcome",
    "startDate": "2019-05-02",
    "endDate": "2019-05-03",
    "city": "Des Moines",
    "country": "U.S.A."
  },
  {
    "name": "WeRockIT",
    "url": "http://werockitconf.com",
    "startDate": "2019-05-03",
    "endDate": "2019-05-04",
    "city": "Huntsville, AL",
    "country": "U.S.A.",
    "twitter": "@werockitconf",
    "cfpUrl": "https://www.papercall.io/werockitconf",
    "cfpEndDate": "2018-11-20"
  },
  {
    "name": "Salt Lake City DevOps Days",
    "url": "https://www.slcdevopsdays.org",
    "startDate": "2019-05-14",
    "endDate": "2019-05-15",
    "city": "Salt Lake City, UT",
    "country": "U.S.A.",
    "twitter": "@devopsdaysslc",
    "cfpUrl": "https://www.papercall.io/slcdod2018",
    "cfpEndDate": "2019-02-01"
  },
  {
    "name": "Open Source Data Center",
    "url": "https://osdc.de/",
    "startDate": "2019-05-14",
    "endDate": "2019-05-15",
    "city": "Berlin",
    "country": "Germany",
    "twitter": "@netways",
    "cfpUrl": "https://osdc.de/submit-a-talk/",
    "cfpEndDate": "2019-01-31"
  },
  {
    "name": "JAX DevOps",
    "url": "https://devops.jaxlondon.com",
    "startDate": "2019-05-14",
    "endDate": "2019-05-17",
    "city": "London",
    "country": "U.K.",
    "twitter": "@jaxdevops"
  },
  {
    "name": "Statscraft",
    "url": "http://www.statscraft.org.il",
    "startDate": "2019-05-14",
    "endDate": "2019-05-14",
    "city": "Tel Aviv",
    "country": "Israel",
    "twitter": "@statscraft",
    "cfpUrl": "https://www.papercall.io/stastcraft-2019",
    "cfpEndDate": "2019-03-01"
  },
  {
    "name": "Open Source Camp - Ansible",
    "url": "https://opensourcecamp.de/",
    "startDate": "2019-05-16",
    "endDate": "2019-05-16",
    "city": "Berlin",
    "country": "Germany",
    "twitter": "@netways",
    "cfpUrl": "https://opensourcecamp.de/submit-a-talk/",
    "cfpEndDate": "2019-02-28"
  },
  {
    "name": "ScaleConf",
    "url": "https://scaleconfco.com",
    "startDate": "2019-05-17",
    "endDate": "2019-05-18",
    "city": "Medellín",
    "country": "Colombia",
    "twitter": "@scaleconfco",
    "cfpUrl": "https://www.papercall.io/scaleconfco2019",
    "cfpEndDate": "2019-01-25"
  },
  {
    "name": "ScaleConf Colombia",
    "url": "https://scaleconfco.com/",
    "startDate": "2019-05-17",
    "endDate": "2019-05-18",
    "city": "Medellin",
    "country": "Colombia",
    "twitter": "@scaleconfco",
    "cfpUrl": "https://www.papercall.io/scaleconfco2019",
    "cfpEndDate": "2019-01-25"
  },
  {
    "name": "DevOpsDays Kyiv",
    "url": "https://www.devopsdays.org/events/2019-kiev/welcome",
    "startDate": "2019-05-17",
    "endDate": "2019-05-18",
    "city": "Kyiv",
    "country": "Ukraine",
    "twitter": "@days_dev",
    "cfpUrl": "https://docs.google.com/forms/d/e/1FAIpQLSf7tjqECtJNK641M_xxEEe0MMm_DUafw-lX6Nnt5nOxpRaSpQ/viewform",
    "cfpEndDate": "2019-03-01"
  },
  {
    "name": "Kubecon Europe",
    "url": "https://events.linuxfoundation.org/events/kubecon-cloudnativecon-europe-2019",
    "startDate": "2019-05-20",
    "endDate": "2019-05-23",
    "city": "Barcelona",
    "country": "Spain",
    "cfpUrl": "https://events.linuxfoundation.org/events/kubecon-cloudnativecon-europe-2019/cfp/",
    "cfpEndDate": "2019-01-14"
  },
  {
    "name": "GitHub Satellite",
    "url": "https://githubsatellite.com",
    "startDate": "2019-05-22",
    "endDate": "2019-05-23",
    "city": "Berlin",
    "country": "Germany"
  },
  {
    "name": "DevOpsDays",
    "url": "https://www.devopsdays.org/events/2019-toronto/welcome",
    "startDate": "2019-05-29",
    "endDate": "2019-05-30",
    "city": "Toronto",
    "country": "Canada",
    "twitter": "@devopsdaysTO",
    "cfpUrl": "https://www.papercall.io/dodto2019",
    "cfpEndDate": "2019-02-15"
  },
  {
    "name": "Texas Linux Fest",
    "url": "http://www.texaslinuxfest.org",
    "startDate": "2019-05-31",
    "endDate": "2019-06-01",
    "city": "Dallas, TX",
    "country": "U.S.A.",
    "twitter": "@texaslinuxfest",
    "cfpUrl": "http://www.texaslinuxfest.org",
    "cfpEndDate": "2019-02-28"
  },
  {
    "name": "DevOpsDays Portugal",
    "url": "https://www.devopsdays.org/events/2019-portugal/welcome",
    "startDate": "2019-06-03",
    "endDate": "2019-06-04",
    "city": "Lisbon",
    "country": "Portugal",
    "twitter": "@devopsdayspt",
    "cfpUrl": "https://www.papercall.io/devopsdaysportugal2019",
    "cfpEndDate": "2019-03-31"
  },
  {
    "name": "Paris Containers Day",
    "url": "https://paris-container-day.fr",
    "startDate": "2019-06-04",
    "endDate": "2019-06-04",
    "city": "Paris",
    "country": "France",
    "twitter": "@ContainerDayFR",
    "cfpUrl": "https://cfp.paris-container-day.fr/",
    "cfpEndDate": "2019-03-03"
  },
  {
    "name": "Devops BCN",
    "url": "https://devops.barcelona",
    "startDate": "2019-06-04",
    "endDate": "2019-06-06",
    "city": "Barcelona",
    "country": "Spain"
  },
  {
    "name": "DevOpsDays Tampa Bay",
    "url": "https://www.devopsdays.org/events/2019-tampa/welcome",
    "startDate": "2019-06-07",
    "endDate": "2019-06-07",
    "city": "Tampa Bay",
    "country": "U.S.A.",
    "twitter": "@devopsdaystampa",
    "cfpUrl": "https://www.papercall.io/dodtampabay",
    "cfpEndDate": "2019-04-12"
  },
  {
    "name": "DevOpsDays Aracaju",
    "url": "https://www.devopsdays.org/events/2019-aracaju/welcome",
    "startDate": "2019-06-08",
    "endDate": "2019-06-08",
    "city": "Aracaju",
    "country": "Brazil",
    "cfpUrl": "https://www.papercall.io/devopsday-aracaju-2019",
    "cfpEndDate": "2019-05-10"
  },
  {
    "name": "DevOpsCon Spring",
    "url": "https://devopsconference.de",
    "startDate": "2019-06-11",
    "endDate": "2019-06-14",
    "city": "Berlin",
    "country": "Germany",
    "twitter": "@devops_con",
    "cfpUrl": "https://devopsconference.de/call-for-papers-en/",
    "cfpEndDate": "2018-12-13"
  },
  {
    "name": "SREcon19 Asia/Australia",
    "url": "https://www.usenix.org/conference/srecon19asia",
    "startDate": "2019-06-12",
    "endDate": "2019-06-14",
    "city": "Singapore",
    "country": "Singapore",
    "twitter": "@SREcon"
  },
  {
    "name": "Cloud Native Day",
    "url": "https://cloudnative.amsterdam/",
    "startDate": "2019-06-14",
    "endDate": "2019-06-14",
    "city": "Amsterdam",
    "country": "Netherlands",
    "twitter": "@cloudnative_ams"
  },
  {
    "name": "Global DevOps BootCamp",
    "url": "https://globaldevopsbootcamp.com",
    "startDate": "2019-06-15",
    "endDate": "2019-06-15",
    "city": "Hilversum",
    "country": "Netherlands"
  },
  {
    "name": "GOTO Amsterdam",
    "url": "https://gotoams.nl",
    "startDate": "2019-06-17",
    "endDate": "2019-06-19",
    "city": "Amsterdam",
    "country": "Netherlands",
    "twitter": "@gotoamst"
  },
  {
    "name": "Microservices Summit",
    "url": "https://microservices-summit.de",
    "startDate": "2019-06-17",
    "endDate": "2019-06-19",
    "city": "München",
    "country": "Germany"
  },
  {
    "name": "swampUP",
    "url": "https://swampup.jfrog.com",
    "startDate": "2019-06-17",
    "endDate": "2019-06-19",
    "city": "San Francisco",
    "country": "U.S.A."
  },
  {
    "name": "Rootconf",
    "url": "https://rootconf.in/2019/",
    "startDate": "2019-06-21",
    "endDate": "2019-06-22",
    "city": "Bangalore",
    "country": "India",
    "twitter": "@rootconf",
    "cfpUrl": "https://hasgeek.com/rootconf/2019",
    "cfpEndDate": "2019-04-29"
  },
  {
    "name": "DevOpsDays Cuba",
    "url": "https://www.devopsdays.org/events/2019-cuba/welcome",
    "startDate": "2019-06-23",
    "endDate": "2019-06-30",
    "city": "Villa Clara",
    "country": "Cuba",
    "twitter": "@devopsdayscuba",
    "cfpUrl": "https://www.papercall.io/cfps/2028/submissions/new",
    "cfpEndDate": "2019-04-24"
  },
  {
    "name": "ContainerDays ",
    "url": "https://containerdays.io",
    "startDate": "2019-06-24",
    "endDate": "2019-06-24",
    "city": "Hamburg ",
    "country": "Germany",
    "twitter": "@ConDaysEU"
  },
  {
    "name": "DevopsDays Amsterdam",
    "url": "https://www.devopsdays.org/events/2019-amsterdam/welcome/",
    "startDate": "2019-06-25",
    "endDate": "2019-06-28",
    "city": "Amsterdam",
    "country": "Netherlands",
    "twitter": "@devopsams",
    "cfpUrl": "https://sessionize.com/dodams2019/",
    "cfpEndDate": "2019-04-01"
  },
  {
    "name": "Nürnberg Digital Festival",
    "url": "https://nuernberg.digital/festival",
    "startDate": "2019-07-12",
    "endDate": "2019-07-22",
    "city": "Nürnberg",
    "country": "Germany",
    "twitter": "@nueww"
  },
  {
    "name": "Dash",
    "url": "https://www.dashcon.io",
    "startDate": "2019-07-16",
    "endDate": "2019-07-17",
    "city": "New York",
    "country": "U.S.A.",
    "twitter": "@dashconio",
    "cfpUrl": "https://www.dashcon.io/speak",
    "cfpEndDate": "2019-03-04"
  },
  {
    "name": "Container Camp AU",
    "url": "https://2019.container.camp/au",
    "startDate": "2019-07-25",
    "endDate": "2019-07-26",
    "city": "Sidney",
    "country": "Australia",
    "twitter": "@containercamp",
    "cfpUrl": "https://containercamp.typeform.com/to/a1BQqx",
    "cfpEndDate": "2019-05-31"
  },
  {
    "name": "CincyDeliver",
    "url": "https://www.cincydeliver.org",
    "startDate": "2019-07-26",
    "endDate": "2019-07-26",
    "city": "Cincinnati",
    "country": "U.S.A.",
    "twitter": "@dayofagile",
    "cfpUrl": "https://www.cincydeliver.org",
    "cfpEndDate": "2019-04-26"
  },
  {
    "name": "DevOpsDays Dallas",
    "url": "https://devopsdays.org/events/2019-dallas/welcome",
    "startDate": "2019-08-20",
    "endDate": "2019-08-21",
    "city": "Dallas, TX",
    "country": "U.S.A.",
    "twitter": "@devopsdaysdfw",
    "cfpUrl": "https://www.papercall.io/dod-dfw-2019",
    "cfpEndDate": "2019-07-09"
  },
  {
    "name": "DevOpsDays Goiânia",
    "url": "https://devopsdays.org/events/2019-goiania/welcome",
    "startDate": "2019-08-03",
    "endDate": "2019-08-03",
    "city": "Goiânia",
    "country": "Brazil",
    "twitter": "@devopsdaysgyn",
    "cfpUrl": "https://www.papercall.io/devopsdaysgyn2019",
    "cfpEndDate": "2019-06-24"
  },
  {
    "name": "DevOpsDays Santa Maria",
    "url": "https://www.devopsdays.org/events/2019-santa-maria/welcome",
    "startDate": "2019-08-24",
    "endDate": "2019-08-24",
    "city": "Santa Maria",
    "country": "Brazil",
    "cfpUrl": "https://www.devopsdays.org/events/2019-santa-maria/cfp",
    "cfpEndDate": "2019-06-30"
  },
  {
    "name": "DevOpsDays Chicago",
    "url": "https://www.devopsdays.org/events/2019-chicago/welcome",
    "startDate": "2019-08-27",
    "endDate": "2019-08-28",
    "city": "Chicago",
    "country": "U.S.A.",
    "twitter": "@devopsdayschi",
    "cfpUrl": "https://www.devopsdays.org/events/2019-chicago/propose",
    "cfpEndDate": "2019-05-03"
  },
  {
    "name": "DevOpsDays Cape Town",
    "url": "https://www.devopsdays.org/events/2019-cape-town",
    "startDate": "2019-09-05",
    "endDate": "2019-09-06",
    "city": "Cape Town",
    "country": "South Africa",
    "twitter": "@devopsdayscpt",
    "cfpUrl": "https://www.papercall.io/devopsdayscpt2019",
    "cfpEndDate": "2019-07-31"
  },
  {
    "name": "ShipItCon",
    "url": "https://ShipItCon.com",
    "startDate": "2019-09-06",
    "endDate": "2019-09-06",
    "city": "Dublin",
    "country": "Ireland",
    "twitter": "@shipitcon",
    "cfpUrl": "https://ShipItCon.com/cfp",
    "cfpEndDate": "2019-04-10"
  },
  {
    "name": "DevOpsDays Portland",
    "url": "https://www.devopsdays.org/events/2019-portland/welcome",
    "startDate": "2019-09-10",
    "endDate": "2019-09-12",
    "city": "Portland",
    "country": "U.S.A.",
    "twitter": "@devopsdayspdx",
    "cfpUrl": "https://sessionize.com/devopsdays-portland-2019",
    "cfpEndDate": "2019-04-16"
  },
  {
    "name": "DevOpsDays Stockholm",
    "url": "https://www.devopsdays.org/events/2019-stockholm/welcome",
    "startDate": "2019-09-17",
    "endDate": "2019-09-18",
    "city": "Stockholm",
    "country": "Sweden",
    "cfpUrl": "https://www.papercall.io/dod-sthlm-2019",
    "cfpEndDate": "2019-04-15"
  },
  {
    "name": "DevOpsDays Columbus",
    "url": "https://devopsdays.org/events/2019-columbus/welcome",
    "startDate": "2019-09-18",
    "endDate": "2019-09-19",
    "city": "Columbus, OH",
    "country": "U.S.A.",
    "twitter": "@DevOpsDaysOhio",
    "cfpUrl": "https://devopsdays.org/events/2019-columbus/welcome",
    "cfpEndDate": "2019-07-14"
  },
  {
    "name": "DevOpsDays Istanbul",
    "url": "https://www.devopsdays.org/events/2019-istanbul/welcome",
    "startDate": "2019-09-19",
    "endDate": "2019-09-20",
    "city": "Istanbul",
    "country": "Turkey",
    "cfpUrl": "https://www.papercall.io/devopsdaysist2019",
    "cfpEndDate": "2019-05-14"
  },
  {
    "name": "Yalla DevOps",
    "url": "http://yalla-devops.com",
    "startDate": "2019-09-24",
    "endDate": "2019-09-24",
    "city": "Herzliya",
    "country": "Israel"
  },
  {
    "name": "DevOpsDays Panamá",
    "url": "https://www.devopsdays.org/events/2019-panama/welcome",
    "startDate": "2019-09-24",
    "endDate": "2019-09-25",
    "city": "Panama City",
    "country": "Panama",
    "twitter": "@dodpanama",
    "cfpUrl": "https://www.papercall.io/cfps/2011/submissions/new",
    "cfpEndDate": "2019-06-06"
  },
  {
    "name": "CloudNative London",
    "url": "https://skillsmatter.com/conferences/11723-cloudnative-london-2019#overview",
    "startDate": "2019-09-25",
    "endDate": "2019-09-27",
    "city": "London",
    "country": "U.K.",
    "twitter": "@skillsmatter"
  },
  {
    "name": "DevOpsDays London",
    "url": "https://www.devopsdays.org/events/2019-london/welcome",
    "startDate": "2019-09-26",
    "endDate": "2019-09-27",
    "city": "London",
    "country": "U.K.",
    "twitter": "@DevOpsDaysLDN",
    "cfpUrl": "https://www.devopsdays.org/events/2019-london/propose/",
    "cfpEndDate": "2019-05-26"
  },
  {
    "name": "DevOpsDays Buffalo",
    "url": "https://www.devopsdays.org/events/2019-buffalo/welcome",
    "startDate": "2019-09-26",
    "endDate": "2019-09-27",
    "city": "Buffalo",
    "country": "U.S.A.",
    "cfpUrl": "https://www.papercall.io/dodbflo19",
    "cfpEndDate": "2019-03-30"
  },
  {
    "name": "Event-driven Microservices Conference",
    "url": "https://axoniq.io/event-overview/event-driven-microservices-conference",
    "startDate": "2019-09-27",
    "endDate": "2019-09-27",
    "city": "Amsterdam",
    "country": "Netherlands",
    "twitter": "@axon_iq"
  },
  {
    "name": "DevOpsDays Raleigh",
    "url": "https://www.devopsdays.org/events/2019-raleigh/welcome",
    "startDate": "2019-10-01",
    "endDate": "2019-10-02",
    "city": "Raleigh",
    "country": "U.S.A.",
    "cfpUrl": "https://www.devopsdays.org/events/2019-raleigh/propose",
    "cfpEndDate": "2019-04-01"
  },
  {
    "name": "SREcon19 Europe/Middle East/Africa",
    "url": "https://www.usenix.org/conference/srecon19europe",
    "startDate": "2019-10-02",
    "endDate": "2019-10-04",
    "city": "Dublin",
    "country": "Ireland",
    "twitter": "@SREcon"
  },
  {
    "name": "DevOpsDays Salvador",
    "url": "https://devopsdays.org/events/2019-salvador/welcome",
    "startDate": "2019-10-05",
    "endDate": "2019-10-05",
    "city": "Salvador",
    "country": "Brazil",
    "twitter": "@devopsdaysssa",
    "cfpUrl": "https://www.papercall.io/devopsdaysssa2019",
    "cfpEndDate": "2019-07-10"
  },
  {
    "name": "DevOpsDays Hartford",
    "url": "https://devopsdays.org/events/2019-hartford/welcome",
    "startDate": "2019-10-02",
    "endDate": "2019-10-03",
    "city": "Hartford, CT",
    "country": "U.S.A.",
    "twitter": "@devopsdayshfd",
    "cfpUrl": "https://www.papercall.io/devopsdays-hartford-2019",
    "cfpEndDate": "2019-08-05"
  },
  {
    "name": "DevOps Summit",
    "url": "https://www.devopssummitamsterdam.com",
    "startDate": "2019-10-07",
    "endDate": "2019-10-08",
    "city": "Amsterdam",
    "country": "Netherlands",
    "cfpUrl": "https://sessionize.com/devopssummitamsterdam",
    "cfpEndDate": "2019-06-16"
  },
  {
    "name": "Puppetize PDX",
    "url": "https://puppet.com/puppetize",
    "startDate": "2019-10-09",
    "endDate": "2019-10-10",
    "city": "Portland, Oregon",
    "country": "U.S.A.",
    "twitter": "@puppetize",
    "cfpUrl": "http://pup.pt/pdxcfp",
    "cfpEndDate": "2019-05-01"
  },
  {
<<<<<<< HEAD
    "name": "DevOpsDays Taipei",
    "url": "https://devopsdays.org/events/2019-taipei/welcome",
    "startDate": "2019-10-16",
    "endDate": "2019-10-18",
    "city": "Taipei",
    "country": "Taiwan",
    "twitter": "@DevOpsDaysTPE",
    "cfpUrl": "https://docs.google.com/forms/d/e/1FAIpQLSfWpGX1Bu17gyfaxtqllFKPmwgzzenC6vQ_BwQTXuNGVYeclQ/viewform"
=======
    "name": "DevOpsDays Sydney",
    "url": "https://devopsdays.org/events/2019-sydney/welcome",
    "startDate": "2019-10-10",
    "endDate": "2019-10-11",
    "city": "Sydney, NSW",
    "country": "Australia",
    "twitter": "@devopsdownunder",
    "cfpUrl": "https://sessionize.com/dodsyd2019",
    "cfpEndDate": "2019-08-05"
>>>>>>> 90a6e299
  },
  {
    "name": "TECHSPO Dubai",
    "url": "https://techspodubai.ae",
    "startDate": "2019-10-22",
    "endDate": "2019-10-23",
    "city": "Dubai",
    "country": "United Arab Emirates"
  },
  {
    "name": "DevOpsDays Oslo",
    "url": "https://www.devopsdays.org/events/2019-oslo/welcome",
    "startDate": "2019-10-22",
    "endDate": "2019-10-23",
    "city": "Oslo",
    "country": "Norway",
    "twitter": "@devopsdaysoslo",
    "cfpUrl": "https://sessionize.com/devopsdays-oslo-2019",
    "cfpEndDate": "2019-09-01"
  },
  {
    "name": "DevOpsDays Detroit",
    "url": "https://www.devopsdays.org/events/2019-detroit/welcome",
    "startDate": "2019-10-23",
    "endDate": "2019-10-24",
    "city": "Detroit",
    "country": "U.S.A.",
    "twitter": "@devopsdaysdet",
    "cfpUrl": "https://www.devopsdays.org/events/2019-detroit/propose",
    "cfpEndDate": "2019-07-30"
  },
  {
    "name": "DevOps D-Day",
    "url": "http://2019.devops-dday.com",
    "startDate": "2019-11-13",
    "endDate": "2019-11-14",
    "city": "Marseille",
    "country": "France",
    "twitter": "@treeptik",
    "cfpUrl": "https://docs.google.com/forms/d/e/1FAIpQLSeZUhd73ZiadFC3LWrTXEzr-4LKmQbGyuHG7JLgEcvlrG89Ew/viewform",
    "cfpEndDate": "2019-02-28"
  },
  {
    "name": "Spinnaker Summit",
    "url": "https://www.spinnakersummit.com",
    "startDate": "2019-11-15",
    "endDate": "2019-11-17",
    "city": "San Diego",
    "country": "U.S.A.",
    "twitter": "@spinnakersummit",
    "cfpUrl": "https://www.spinnakersummit.com/cfp",
    "cfpEndDate": "2019-06-30"
  },
  {
    "name": "KubeCon + CloudNativeCon",
    "url": "https://events.linuxfoundation.org/events/kubecon-cloudnativecon-north-america-2019/",
    "startDate": "2019-11-18",
    "endDate": "2019-11-21",
    "city": "San Diego",
    "country": "U.S.A.",
    "twitter": "@CloudNativeFdn"
  },
  {
    "name": "GOTO",
    "url": "https://gotocph.com/2019",
    "startDate": "2019-11-18",
    "endDate": "2019-11-22",
    "city": "Copenhagen ",
    "country": "Denmark",
    "twitter": "@gotocph"
  },
  {
    "name": "DevOpsDays Berlin",
    "url": "https://www.devopsdays.org/events/2019-berlin",
    "startDate": "2019-11-27",
    "endDate": "2019-11-28",
    "city": "Berlin",
    "country": "Germany",
    "twitter": "@blndevops",
    "cfpUrl": "https://www.papercall.io/2019-berlin",
    "cfpEndDate": "2019-07-31"
  }
]<|MERGE_RESOLUTION|>--- conflicted
+++ resolved
@@ -751,7 +751,6 @@
     "cfpEndDate": "2019-05-01"
   },
   {
-<<<<<<< HEAD
     "name": "DevOpsDays Taipei",
     "url": "https://devopsdays.org/events/2019-taipei/welcome",
     "startDate": "2019-10-16",
@@ -760,7 +759,8 @@
     "country": "Taiwan",
     "twitter": "@DevOpsDaysTPE",
     "cfpUrl": "https://docs.google.com/forms/d/e/1FAIpQLSfWpGX1Bu17gyfaxtqllFKPmwgzzenC6vQ_BwQTXuNGVYeclQ/viewform"
-=======
+  },
+  {
     "name": "DevOpsDays Sydney",
     "url": "https://devopsdays.org/events/2019-sydney/welcome",
     "startDate": "2019-10-10",
@@ -770,7 +770,6 @@
     "twitter": "@devopsdownunder",
     "cfpUrl": "https://sessionize.com/dodsyd2019",
     "cfpEndDate": "2019-08-05"
->>>>>>> 90a6e299
   },
   {
     "name": "TECHSPO Dubai",
