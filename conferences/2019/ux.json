--- conflicted
+++ resolved
@@ -1017,9 +1017,6 @@
   },
   {
     "name": "NN/g UX Conference",
-<<<<<<< HEAD
-    "url": "https://www.nngroup.com/training/washington-dc/",
-=======
     "url": "https://www.nngroup.com/training/london",
     "startDate": "2019-03-30",
     "endDate": "2019-04-05",
@@ -1047,33 +1044,12 @@
   },
   {
     "name": "NN/g UX Conference",
-    "url": "https://www.nngroup.com/training/washington-dc",
->>>>>>> ff477c0f
+    "url": "https://www.nngroup.com/training/washington-dc/",
     "startDate": "2019-04-27",
     "endDate": "2019-05-03",
     "city": "Washington, D.C.",
     "country": "U.S.A.",
     "twitter": "@nngroup"
-<<<<<<< HEAD
-=======
-  },
-  {
-    "name": "Smashing Conference",
-    "url": "https://smashingconf.com/toronto-2019/",
-    "startDate": "2019-06-25",
-    "endDate": "2019-06-26",
-    "city": "Toronto",
-    "country": "Canada",
-    "twitter": "@smashingconf"
-  },
-  {
-    "name": "Smashing Conference",
-    "url": "https://smashingconf.com/freiburg-2019/",
-    "startDate": "2019-09-09",
-    "endDate": "2019-09-10",
-    "city": "Freiburg",
-    "country": "Germany",
-    "twitter": "@smashingconf"
   },
   {
     "name": "Web Directions Design",
@@ -1085,6 +1061,5 @@
     "twitter": "@webdirections",
     "cfpUrl": "https://www.webdirections.org/speaking/",
     "cfpEndDate": "2019-02-01"
->>>>>>> ff477c0f
   }
 ]