[
  {
    "name": "KotlinConf",
    "url": "https://kotlinconf.com",
    "startDate": "2023-04-12",
    "endDate": "2023-04-14",
    "city": "Amsterdam",
    "country": "Netherlands",
    "online": false,
    "cfpUrl": "https://sessionize.com/kotlinconf-2023",
    "cfpEndDate": "2022-10-07",
    "twitter": "@kotlinconf",
    "cocUrl": "https://kotlinconf.com/code-of-conduct"
  },
  {
<<<<<<< HEAD
    "name": "Apprise Conf",
    "startDate": "2023-03-23",
    "endDate": "2023-03-23",
    "city": "Oslo",
    "country": "Norway",
    "online": false,
    "cfpUrl": "https://forms.gle/63C6sSAbzFLFzpX17",
    "cfpEndDate": "2023-01-31",
    "twitter": "@appriseconf",
    "cocUrl": "https://appriseconf.com/coc.html",
    "url": "https://appriseconf.com",
    "locales": "EN"
=======
    "name": "Devoxx France",
    "startDate": "2023-04-12",
    "endDate": "2023-04-14",
    "city": "Paris",
    "country": "France",
    "online": false,
    "cfpUrl": "https://cfp.devoxx.fr",
    "cfpEndDate": "2023-01-08",
    "twitter": "@DevoxxFR",
    "cocUrl": "https://www.devoxx.fr/presenter-a-devoxx/code-de-conduite/",
    "url": "https://devoxx.fr",
    "locales": "EN,FR"
>>>>>>> 7b7fd231
  }
]<|MERGE_RESOLUTION|>--- conflicted
+++ resolved
@@ -13,7 +13,6 @@
     "cocUrl": "https://kotlinconf.com/code-of-conduct"
   },
   {
-<<<<<<< HEAD
     "name": "Apprise Conf",
     "startDate": "2023-03-23",
     "endDate": "2023-03-23",
@@ -26,7 +25,8 @@
     "cocUrl": "https://appriseconf.com/coc.html",
     "url": "https://appriseconf.com",
     "locales": "EN"
-=======
+  },
+  {
     "name": "Devoxx France",
     "startDate": "2023-04-12",
     "endDate": "2023-04-14",
@@ -39,6 +39,5 @@
     "cocUrl": "https://www.devoxx.fr/presenter-a-devoxx/code-de-conduite/",
     "url": "https://devoxx.fr",
     "locales": "EN,FR"
->>>>>>> 7b7fd231
   }
 ]