--- conflicted
+++ resolved
@@ -110,7 +110,6 @@
     "twitter": "@devopsdaysbrum"
   },
   {
-<<<<<<< HEAD
     "name": "Conf42 Cloud Native",
     "startDate": "2023-03-30",
     "endDate": "2023-03-30",
@@ -120,7 +119,8 @@
     "twitter": "@conf42com",
     "cocUrl": "https://www.conf42.com/code-of-conduct",
     "url": "https://www.conf42.com/cloud2023"
-=======
+  },
+  {
     "name": "Conf42 DevOps",
     "startDate": "2023-01-26",
     "endDate": "2023-01-26",
@@ -152,6 +152,5 @@
     "twitter": "@conf42com",
     "cocUrl": "https://www.conf42.com/code-of-conduct",
     "url": "https://www.conf42.com/devsecops2023"
->>>>>>> 698a384f
   }
 ]