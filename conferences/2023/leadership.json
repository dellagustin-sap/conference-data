[
  {
    "name": "You Got This Broadcasting Service",
    "url": "https://yougotthis.io/events/broadcasting-service",
    "startDate": "2023-01-14",
    "endDate": "2023-01-15",
    "online": true,
    "cfpUrl": "https://airtable.com/shruPP1zoptlV7TYt",
    "cfpEndDate": "2022-08-31",
    "twitter": "@YouGotThisConf",
    "cocUrl": "https://yougotthis.io/conduct",
    "offersSignLanguageOrCC": true
  },
  {
    "name": "ConFoo",
    "url": "https://confoo.ca/en/2023",
    "startDate": "2023-02-22",
    "endDate": "2023-02-24",
    "city": "Montreal",
    "country": "Canada",
    "online": false,
    "cfpUrl": "https://confoo.ca/en/2023/call-for-papers",
    "cfpEndDate": "2022-10-06",
    "twitter": "@confooca",
    "cocUrl": "https://confoo.ca/en/code-of-conduct"
  },
  {
    "name": "LevelUp",
    "url": "https://clickup.com/events/levelup",
    "startDate": "2023-02-28",
    "endDate": "2023-02-28",
    "online": true,
    "twitter": "@clickup"
  },
  {
    "name": "Tech Lead Conference",
    "url": "https://techleadconf.com",
    "startDate": "2023-03-09",
    "endDate": "2023-03-10",
    "online": true,
    "cfpUrl": "https://forms.gle/DAAqV4DHZMYJ2bN57",
    "cfpEndDate": "2023-02-01",
    "twitter": "@TechLeadJS",
    "cocUrl": "https://techleadconf.com/coc",
    "locales": "EN"
  },
  {
    "name": "FOSS Backstage",
    "url": "https://23.foss-backstage.de",
    "startDate": "2023-03-13",
    "endDate": "2023-03-14",
    "city": "Berlin",
    "country": "Germany",
    "online": true,
    "twitter": "@fossbckstg",
    "cocUrl": "https://23.foss-backstage.de/code-of-conduct/",
    "locales": "EN"
  },
  {
    "name": "RenderATL",
    "url": "https://www.renderatl.com",
    "startDate": "2023-05-31",
    "endDate": "2023-06-02",
    "city": "Atlanta, GA",
    "country": "U.S.A.",
    "online": false,
    "twitter": "@RenderATL",
    "cocUrl": "https://www.renderatl.com/codepolicy"
  },
  {
    "name": "PlatformCon",
    "url": "https://platformcon.com",
    "startDate": "2023-06-08",
    "endDate": "2023-06-09",
    "online": true,
    "cfpUrl": "https://sessionize.com/platformcon-2023",
    "cfpEndDate": "2023-02-28",
    "cocUrl": "https://platformcon.com/code-of-conduct",
    "locales": "EN"
  },
  {
<<<<<<< HEAD
    "name": "StaffPlus",
    "url": "https://leaddev.com/staffplus-london",
=======
    "name": "LeadDev",
    "url": "https://leaddev.com/events/leaddev-london-2023",
>>>>>>> b902e325
    "startDate": "2023-06-27",
    "endDate": "2023-06-28",
    "city": "London",
    "country": "U.K.",
    "online": false,
    "twitter": "@theleaddev",
    "cocUrl": "https://leaddev.com/code-conduct",
    "locales": "EN"
  }
]<|MERGE_RESOLUTION|>--- conflicted
+++ resolved
@@ -79,13 +79,32 @@
     "locales": "EN"
   },
   {
-<<<<<<< HEAD
     "name": "StaffPlus",
     "url": "https://leaddev.com/staffplus-london",
-=======
+    "startDate": "2023-06-27",
+    "endDate": "2023-06-28",
+    "city": "London",
+    "country": "U.K.",
+    "online": false,
+    "twitter": "@theleaddev",
+    "cocUrl": "https://leaddev.com/code-conduct",
+    "locales": "EN"
+  },
+  {
+    "name": "LeadingEng",
+    "url": "https://leaddev.com/leadingeng-london",
+    "startDate": "2023-06-29",
+    "endDate": "2023-06-29",
+    "city": "London",
+    "country": "U.K.",
+    "online": false,
+    "twitter": "@theleaddev",
+    "cocUrl": "https://leaddev.com/code-conduct",
+    "locales": "EN"
+  },
+  {
     "name": "LeadDev",
     "url": "https://leaddev.com/events/leaddev-london-2023",
->>>>>>> b902e325
     "startDate": "2023-06-27",
     "endDate": "2023-06-28",
     "city": "London",
