[
  {
    "name": "CodeMash",
    "url": "https://www.codemash.org",
    "startDate": "2023-01-10",
    "endDate": "2023-01-13",
    "city": "Sandusky, OH",
    "country": "U.S.A.",
    "online": false,
    "twitter": "@codemash",
    "cocUrl": "https://www.codemash.org/codemash-code-conduct/"
  },
  {
    "name": "You Got This Broadcasting Service",
    "url": "https://yougotthis.io/events/broadcasting-service",
    "startDate": "2023-01-14",
    "endDate": "2023-01-15",
    "online": true,
    "cfpUrl": "https://airtable.com/shruPP1zoptlV7TYt",
    "cfpEndDate": "2022-08-31",
    "twitter": "@YouGotThisConf",
    "cocUrl": "https://yougotthis.io/conduct",
    "offersSignLanguageOrCC": true
  },
  {
    "name": "THAT Conference",
    "url": "https://that.us/events/tx/2023",
    "startDate": "2023-01-16",
    "endDate": "2023-01-18",
    "city": "Round Rock, TX",
    "country": "U.S.A.",
    "online": true,
    "cfpUrl": "https://that.us/call-for-counselors/tx/2023",
    "cfpEndDate": "2022-10-01",
    "twitter": "@thatconference",
    "cocUrl": "https://that.us/support/code-of-conduct/"
  },
  {
    "name": "SnowCamp",
    "url": "https://snowcamp.io/fr",
    "startDate": "2023-01-25",
    "endDate": "2023-01-28",
    "city": "Grenoble",
    "country": "France",
    "online": false,
    "cfpUrl": "https://conference-hall.io/public/event/ZGJWM1x64evaNUzycEzn",
    "cfpEndDate": "2022-10-15",
    "twitter": "@SnowCampIO",
    "cocUrl": "https://snowcamp.io/fr/coc/"
  },
  {
    "name": "Fosdem",
    "url": "https://fosdem.org/2022/news/2022-09-14-fosdem-2023-dates",
    "startDate": "2023-02-04",
    "endDate": "2023-02-05",
    "city": "Brussels",
    "country": "Belgium",
    "online": false,
    "twitter": "@fosdem",
    "cocUrl": "https://fosdem.org/2022/practical/conduct/"
  },
  {
    "name": "ConFoo",
    "url": "https://confoo.ca/en/2023",
    "startDate": "2023-02-22",
    "endDate": "2023-02-24",
    "city": "Montreal",
    "country": "Canada",
    "online": false,
    "cfpUrl": "https://confoo.ca/en/2023/call-for-papers",
    "cfpEndDate": "2022-10-06",
    "twitter": "@confooca",
    "cocUrl": "https://confoo.ca/en/code-of-conduct"
  },
  {
    "name": "Tech Unite Africa",
    "url": "https://techuniteafrica.com",
    "startDate": "2023-03-29",
    "endDate": "2023-03-30",
    "city": "Lagos",
    "country": "Nigeria",
    "online": true,
    "twitter": "TechUniteAfrica@TechUniteAfrica",
    "cocUrl": "https://techuniteafrica.com/terms-conditions/",
    "offersSignLanguageOrCC": true
  },
  {
    "name": "WomenTech Global Conference",
    "url": "https://www.womentech.net/women-tech-conference",
    "startDate": "2023-05-09",
    "endDate": "2023-05-11",
    "online": true,
    "twitter": "@womentechnet"
  },
  {
    "name": "North American Technology Executive Summit",
    "url": "https://cto-summit.com",
    "startDate": "2023-06-05",
    "endDate": "2023-06-06",
    "city": "Scottsdale, AZ",
    "country": "U.S.A.",
    "online": false,
    "twitter": "@EP_NATES"
  },
  {
<<<<<<< HEAD
    "name": "Conf42 Chaos Engineering",
    "startDate": "2023-02-16",
    "endDate": "2023-02-16",
    "online": true,
    "cfpUrl": "https://www.papercall.io/conf42-chaos-engineering-2023",
    "cfpEndDate": "2023-01-16",
    "twitter": "@conf42com",
    "cocUrl": "https://www.conf42.com/code-of-conduct",
    "url": "https://www.conf42.com/ce2023"
=======
    "name": "Conf42 Site Reliability Engineering",
    "startDate": "2023-05-04",
    "endDate": "2023-05-04",
    "online": true,
    "cfpUrl": "https://www.papercall.io/conf42-sre-2023",
    "cfpEndDate": "2023-04-04",
    "twitter": "@conf42com",
    "cocUrl": "https://www.conf42.com/code-of-conduct",
    "url": "https://www.conf42.com/sre2023"
  },
  {
    "name": "Conf42 Observability",
    "startDate": "2023-06-08",
    "endDate": "2023-06-08",
    "online": true,
    "cfpUrl": "https://www.papercall.io/conf42-observability-2023",
    "cfpEndDate": "2023-05-08",
    "twitter": "@conf42com",
    "cocUrl": "https://www.conf42.com/code-of-conduct",
    "url": "https://www.conf42.com/obs2023"
  },
  {
    "name": "Conf42 Quantum Computing",
    "startDate": "2023-06-29",
    "endDate": "2023-06-29",
    "online": true,
    "cfpUrl": "https://www.papercall.io/conf42-quantum-computing-2023",
    "cfpEndDate": "2023-05-29",
    "twitter": "@conf42com",
    "cocUrl": "https://www.conf42.com/code-of-conduct",
    "url": "https://www.conf42.com/quantum2023"
  },
  {
    "name": "Conf42 Incident Management",
    "startDate": "2023-10-19",
    "endDate": "2023-10-19",
    "online": true,
    "cfpUrl": "https://www.papercall.io/conf42-incident-management-2023",
    "cfpEndDate": "2023-09-19",
    "twitter": "@conf42com",
    "cocUrl": "https://www.conf42.com/code-of-conduct",
    "url": "https://www.conf42.com/im2023"
  },
  {
    "name": "SREday",
    "startDate": "2023-09-14",
    "endDate": "2023-09-15",
    "city": "London",
    "country": "U.K.",
    "online": false,
    "cfpUrl": "https://www.papercall.io/sreday-2023",
    "cfpEndDate": "2023-07-14",
    "twitter": "@conf42com",
    "cocUrl": "https://www.conf42.com/code-of-conduct",
    "url": "https://www.sreday.com"
>>>>>>> 20794332
  }
]<|MERGE_RESOLUTION|>--- conflicted
+++ resolved
@@ -103,7 +103,6 @@
     "twitter": "@EP_NATES"
   },
   {
-<<<<<<< HEAD
     "name": "Conf42 Chaos Engineering",
     "startDate": "2023-02-16",
     "endDate": "2023-02-16",
@@ -113,7 +112,8 @@
     "twitter": "@conf42com",
     "cocUrl": "https://www.conf42.com/code-of-conduct",
     "url": "https://www.conf42.com/ce2023"
-=======
+  },
+  {
     "name": "Conf42 Site Reliability Engineering",
     "startDate": "2023-05-04",
     "endDate": "2023-05-04",
@@ -169,6 +169,5 @@
     "twitter": "@conf42com",
     "cocUrl": "https://www.conf42.com/code-of-conduct",
     "url": "https://www.sreday.com"
->>>>>>> 20794332
   }
 ]