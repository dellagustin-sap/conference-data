[
  {
    "name": "PHP UK Conference",
    "url": "https://www.phpconference.co.uk",
    "startDate": "2023-02-14",
    "endDate": "2023-02-16",
    "city": "London",
    "country": "U.K.",
    "online": false,
    "cfpUrl": "https://sessionize.com/php-uk-2023",
    "cfpEndDate": "2022-09-30",
    "twitter": "@PHPUKConference",
    "cocUrl": "https://www.phpconference.co.uk/conduct/",
    "locales": "EN"
  },
  {
    "name": "ConFoo",
    "url": "https://confoo.ca/en/2023",
    "startDate": "2023-02-22",
    "endDate": "2023-02-24",
    "city": "Montreal",
    "country": "Canada",
    "online": false,
    "cfpUrl": "https://confoo.ca/en/2023/call-for-papers",
    "cfpEndDate": "2022-10-06",
    "twitter": "@confooca",
    "cocUrl": "https://confoo.ca/en/code-of-conduct"
  },
  {
    "name": "DrupalCon",
    "url": "https://events.drupal.org/drupalcon",
    "startDate": "2023-06-05",
    "endDate": "2023-06-08",
    "city": "Pittsburgh, PA",
    "country": "U.S.A.",
    "online": false,
    "twitter": "@drupalcon",
    "cocUrl": "https://events.drupal.org/code-conduct",
    "locales": "EN",
    "offersSignLanguageOrCC": true
  },
  {
    "name": "AgileTD Open Air",
    "url": "https://openair.agiletestingdays.com",
    "startDate": "2023-06-13",
    "endDate": "2023-06-15",
    "city": "Cologne",
    "country": "Germany",
    "online": false,
    "cfpUrl": "https://cfp.trendig.com/AgileTD_OpenAir_2023",
    "cfpEndDate": "2022-08-31",
    "twitter": "@AgileTDOpenAir"
  },
  {
<<<<<<< HEAD
    "name": "Laracon India",
    "startDate": "2023-02-25",
    "endDate": "2023-02-26",
    "online": true,
    "twitter": "@LaraconIN",
    "cocUrl": "https://laracon.in/code-of-conduct.html",
    "url": "https://laracon.in",
=======
    "name": "Laracon EU",
    "startDate": "2023-01-26",
    "endDate": "2023-01-27",
    "city": "Lisbon",
    "country": "Portugal",
    "online": false,
    "twitter": "@LaraconEU",
    "cocUrl": "https://laracon.eu/code-of-conduct",
    "url": "https://laracon.eu",
>>>>>>> f767d615
    "locales": "EN"
  }
]<|MERGE_RESOLUTION|>--- conflicted
+++ resolved
@@ -52,7 +52,6 @@
     "twitter": "@AgileTDOpenAir"
   },
   {
-<<<<<<< HEAD
     "name": "Laracon India",
     "startDate": "2023-02-25",
     "endDate": "2023-02-26",
@@ -60,7 +59,9 @@
     "twitter": "@LaraconIN",
     "cocUrl": "https://laracon.in/code-of-conduct.html",
     "url": "https://laracon.in",
-=======
+    "locales": "EN"
+  },
+  {
     "name": "Laracon EU",
     "startDate": "2023-01-26",
     "endDate": "2023-01-27",
@@ -70,7 +71,6 @@
     "twitter": "@LaraconEU",
     "cocUrl": "https://laracon.eu/code-of-conduct",
     "url": "https://laracon.eu",
->>>>>>> f767d615
     "locales": "EN"
   }
 ]