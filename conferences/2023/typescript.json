--- conflicted
+++ resolved
@@ -48,7 +48,6 @@
     "cocUrl": "https://www.magnoliajs.com/conduct"
   },
   {
-<<<<<<< HEAD
     "name": "Refresh",
     "url": "https://refresh.rocks/",
     "startDate": "2023-01-26",
@@ -57,7 +56,8 @@
     "country": "Estonia",
     "online": false,
     "twitter": "@RefreshRocks"
-=======
+  },
+  {
     "name": "JSConf India",
     "url": "https://www.jsconf.in",
     "startDate": "2023-06-02",
@@ -69,6 +69,5 @@
     "cfpUrl": "https://docs.google.com/forms/d/e/1FAIpQLScK_4aWEcrERtJPZX9kaA9cUlMdFYVp0xX55r8poVCavdTW2Q/viewform",
     "cfpEndDate": "2023-04-25",
     "cocUrl": "https://www.jsconf.in/code-of-conduct/"
->>>>>>> 9c19179b
   }
 ]