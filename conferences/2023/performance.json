[
  {
    "name": "ConFoo",
    "url": "https://confoo.ca/en/2023",
    "startDate": "2023-02-22",
    "endDate": "2023-02-24",
    "city": "Montreal",
    "country": "Canada",
    "online": false,
    "cfpUrl": "https://confoo.ca/en/2023/call-for-papers",
    "cfpEndDate": "2022-10-06",
    "twitter": "@confooca",
    "cocUrl": "https://confoo.ca/en/code-of-conduct"
  },
  {
    "name": "LevelUp",
    "url": "https://clickup.com/events/levelup",
    "startDate": "2023-02-28",
    "endDate": "2023-02-28",
    "online": true,
    "twitter": "@clickup"
  },
  {
    "name": "Wasm I/O",
    "url": "https://wasmio.tech",
    "startDate": "2023-03-23",
    "endDate": "2023-03-24",
    "city": "Barcelona",
    "country": "Spain",
    "online": false,
    "cfpUrl": "https://www.papercall.io/wasmio23",
    "cfpEndDate": "2023-01-17",
    "twitter": "@wasm_io",
    "cocUrl": "https://wasmio.tech/coc"
  },
  {
    "name": "Open Source Day",
    "url": "https://2023.osday.dev",
    "startDate": "2023-03-24",
    "endDate": "2023-03-24",
    "city": "Florence",
    "country": "Italy",
    "online": true,
    "cfpUrl": "https://sessionize.com/opensourceday23",
    "cfpEndDate": "2023-02-05",
    "twitter": "@OSDayDev",
    "cocUrl": "https://www.schrodinger-hat.it/code-of-conduct",
    "locales": "EN,IT"
  },
  {
    "name": "DevOps Conference London",
    "url": "https://devopscon.io/london",
    "startDate": "2023-04-24",
    "endDate": "2023-04-27",
    "city": "London",
    "country": "U.K.",
    "online": true,
    "twitter": "@devops_con",
    "cocUrl": "https://devopscon.io/code-of-conduct/",
    "locales": "EN"
  },
  {
    "name": "AgileTD Open Air",
    "url": "https://openair.agiletestingdays.com",
    "startDate": "2023-06-13",
    "endDate": "2023-06-15",
    "city": "Cologne",
    "country": "Germany",
    "online": false,
    "cfpUrl": "https://cfp.trendig.com/AgileTD_OpenAir_2023",
    "cfpEndDate": "2022-08-31",
    "twitter": "@AgileTDOpenAir"
  },
  {
<<<<<<< HEAD
    "name": "enterJS Web-Performance Day",
    "startDate": "2023-02-15",
    "endDate": "2023-02-15",
    "online": true,
    "twitter": "@enterjsconf",
    "cocUrl": "https://enterjs.de/code_of_conduct.php",
    "url": "https://enterjs.de/web-performance.php",
    "locales": "DE"
=======
    "name": "SREcon Americas",
    "startDate": "2023-03-21",
    "endDate": "2023-03-23",
    "city": "Santa Clara, CA",
    "country": "U.S.A.",
    "online": false,
    "cfpUrl": "https://www.usenix.org/conference/srecon23americas/call-for-participation",
    "cfpEndDate": "2022-12-01",
    "twitter": "@srecon",
    "cocUrl": "https://www.usenix.org/conferences/coc",
    "url": "https://www.usenix.org/conference/srecon23americas",
    "locales": "EN"
>>>>>>> 87cd7e5d
  }
]<|MERGE_RESOLUTION|>--- conflicted
+++ resolved
@@ -72,7 +72,6 @@
     "twitter": "@AgileTDOpenAir"
   },
   {
-<<<<<<< HEAD
     "name": "enterJS Web-Performance Day",
     "startDate": "2023-02-15",
     "endDate": "2023-02-15",
@@ -81,7 +80,8 @@
     "cocUrl": "https://enterjs.de/code_of_conduct.php",
     "url": "https://enterjs.de/web-performance.php",
     "locales": "DE"
-=======
+  },
+  {
     "name": "SREcon Americas",
     "startDate": "2023-03-21",
     "endDate": "2023-03-23",
@@ -94,6 +94,5 @@
     "cocUrl": "https://www.usenix.org/conferences/coc",
     "url": "https://www.usenix.org/conference/srecon23americas",
     "locales": "EN"
->>>>>>> 87cd7e5d
   }
 ]