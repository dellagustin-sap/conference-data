--- conflicted
+++ resolved
@@ -221,19 +221,23 @@
     "locales": "EN"
   },
   {
-<<<<<<< HEAD
     "name": "DSS NYC: AI and Machine Learning in Media, Advertising & Entertainment",
     "url": "https://www.datascience.salon/nyc/media-and-advertising",
     "startDate": "2023-06-08",
     "endDate": "2023-06-08",
-    "city": "New York City, New York",
-=======
+    "city": "New York, NY",
+    "country": "U.S.A.",
+    "online": true,
+    "twitter": "@DataSciSalon",
+    "cocUrl": "https://www.datascience.salon/code-of-conduct/",
+    "locales": "EN"
+  },
+  {
     "name": "DSS NYC: AI and Machine Learning in Finance & Technology",
     "url": "https://www.datascience.salon/nyc/finance-and-technology",
     "startDate": "2023-06-07",
     "endDate": "2023-06-07",
     "city": "New York, NY",
->>>>>>> 00fe6146
     "country": "U.S.A.",
     "online": true,
     "twitter": "@DataSciSalon",
