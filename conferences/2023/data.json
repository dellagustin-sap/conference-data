[
  {
    "name": "QCon London International Software Development Conference",
    "url": "https://qconlondon.com",
    "startDate": "2023-03-27",
    "endDate": "2023-03-29",
    "city": "London",
    "country": "U.K.",
    "online": false,
    "twitter": "@QCon",
    "cocUrl": "https://qconferences.com/code-conduct"
  },
  {
    "name": "MLconf",
    "url": "https://mlconf.com",
    "startDate": "2023-03-30",
    "endDate": "2023-03-30",
    "city": "New York, NY",
    "country": "U.S.A.",
    "online": false,
    "twitter": "@MLconf"
  },
  {
    "name": "Rise of AI Conference Berlin",
    "url": "https://riseof.ai/conference-2023",
    "startDate": "2023-05-09",
    "endDate": "2023-05-10",
    "city": "Berlin",
    "country": "Germany",
    "online": true,
    "twitter": "@riseof_ai"
  },
  {
    "name": "ODSC East",
    "url": "https://odsc.com/boston",
    "startDate": "2023-05-09",
    "endDate": "2023-05-11",
    "city": "Boston, MA",
    "country": "U.S.A.",
    "online": true,
    "twitter": "@ODSC",
    "locales": "EN"
  },
  {
    "name": "Conf42 Machine Learning",
    "url": "https://www.conf42.com/ml2023",
    "startDate": "2023-05-18",
    "endDate": "2023-05-18",
    "online": true,
    "cfpUrl": "https://www.papercall.io/conf42-machine-learning-2023",
    "cfpEndDate": "2023-04-18",
    "twitter": "@conf42com",
    "cocUrl": "https://www.conf42.com/code-of-conduct"
  },
  {
    "name": "Intelligent Health",
    "url": "https://intelligenthealth.ai",
    "startDate": "2023-05-24",
    "endDate": "2023-05-25",
    "city": "London",
    "country": "U.K.",
    "online": false,
    "twitter": "@IntHealthAI"
  },
  {
    "name": "BCI Summit: Transforming Data and AI",
    "url": "https://bcisummit.com/summit-2023j.html",
    "startDate": "2023-06-28",
    "endDate": "2023-06-29",
    "city": "New York, NY",
    "country": "U.S.A.",
    "online": false,
    "twitter": "@bcisummit",
    "locales": "EN"
  },
  {
    "name": "DataConnect Conference",
    "url": "https://www.dataconnectconf.com",
    "startDate": "2023-07-20",
    "endDate": "2023-07-21",
    "city": "Columbus, OH",
    "country": "U.S.A.",
    "online": true,
    "twitter": "@dataconnectconf",
    "cocUrl": "https://www.womeninanalytics.com/code-of-conduct"
  },
  {
    "name": "ODSC West",
    "url": "https://odsc.com/california/",
    "startDate": "2023-10-31",
    "endDate": "2023-11-03",
    "city": "San Francisco, CA",
    "country": "U.S.A.",
    "online": true,
    "twitter": "@ODSC",
    "locales": "EN"
  },
  {
<<<<<<< HEAD
    "name": "PyData",
    "startDate": "2023-04-26",
    "endDate": "2023-04-28",
    "city": "Seattle, WA",
    "country": "U.S.A.",
    "online": false,
    "cfpUrl": "https://pydata.org/seattle2023/present",
    "cfpEndDate": "2023-02-06",
    "twitter": "@PyData",
    "cocUrl": "https://pydata.org/seattle2023/conduct/",
    "url": "https://pydata.org/seattle2023",
    "locales": "EN"
=======
    "name": "Devoxx France",
    "startDate": "2023-04-12",
    "endDate": "2023-04-14",
    "city": "Paris",
    "country": "France",
    "online": false,
    "cfpUrl": "https://cfp.devoxx.fr",
    "cfpEndDate": "2023-01-08",
    "twitter": "@DevoxxFR",
    "cocUrl": "https://www.devoxx.fr/presenter-a-devoxx/code-de-conduite/",
    "url": "https://devoxx.fr",
    "locales": "EN,FR"
>>>>>>> 72ce1b95
  }
]<|MERGE_RESOLUTION|>--- conflicted
+++ resolved
@@ -96,7 +96,6 @@
     "locales": "EN"
   },
   {
-<<<<<<< HEAD
     "name": "PyData",
     "startDate": "2023-04-26",
     "endDate": "2023-04-28",
@@ -109,7 +108,8 @@
     "cocUrl": "https://pydata.org/seattle2023/conduct/",
     "url": "https://pydata.org/seattle2023",
     "locales": "EN"
-=======
+  },
+  {
     "name": "Devoxx France",
     "startDate": "2023-04-12",
     "endDate": "2023-04-14",
@@ -122,6 +122,5 @@
     "cocUrl": "https://www.devoxx.fr/presenter-a-devoxx/code-de-conduite/",
     "url": "https://devoxx.fr",
     "locales": "EN,FR"
->>>>>>> 72ce1b95
   }
 ]