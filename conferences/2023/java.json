[
  {
    "name": "SpringOne Essentials",
    "url": "https://springone.io",
    "startDate": "2023-01-25",
    "endDate": "2023-01-27",
    "online": true,
    "twitter": "@springone",
    "locales": "EN"
  },
  {
    "name": "Java Devs Online Summit",
    "url": "https://events.geekle.us/java23",
    "startDate": "2023-01-30",
    "endDate": "2023-01-31",
    "online": true,
    "cfpUrl": "https://forms.gle/shPy1xR3ziMYzsth8",
    "cfpEndDate": "2022-12-22",
    "twitter": "@GeekleOfficial",
    "cocUrl": "https://geekle.us/code-of-conduct",
    "locales": "EN"
  },
  {
    "name": "SpringOne Essentials",
    "url": "https://springone.io",
    "startDate": "2023-02-01",
    "endDate": "2023-02-03",
    "online": true,
    "twitter": "@springone",
    "locales": "EN"
  },
  {
    "name": "VeryTechTrip",
    "url": "https://verytechtrip.com",
    "startDate": "2023-02-02",
    "endDate": "2023-02-02",
    "city": "Paris",
    "country": "France",
    "online": false,
    "cfpUrl": "https://conference-hall.io/public/event/hoyBWUXe43dnoiBekZaB",
    "cfpEndDate": "2022-11-14",
    "twitter": "@OVHcloud_Tech",
    "locales": "FR"
  },
  {
    "name": "JFokus",
    "url": "https://www.jfokus.se",
    "startDate": "2023-02-06",
    "endDate": "2023-02-08",
    "city": "Stockholm",
    "country": "Sweden",
    "online": true,
    "cfpUrl": "https://www.jfokus.se/iamahero",
    "cfpEndDate": "2022-09-30",
    "twitter": "@Jfokus",
    "cocUrl": "https://www.jfokus.se/articles/code-of-conduct"
  },
  {
    "name": "ConFoo",
    "url": "https://confoo.ca/en/2023",
    "startDate": "2023-02-22",
    "endDate": "2023-02-24",
    "city": "Montreal",
    "country": "Canada",
    "online": false,
    "cfpUrl": "https://confoo.ca/en/2023/call-for-papers",
    "cfpEndDate": "2022-10-06",
    "twitter": "@confooca",
    "cocUrl": "https://confoo.ca/en/code-of-conduct"
  },
  {
    "name": "Java Land",
    "url": "https://www.javaland.eu",
    "startDate": "2023-03-21",
    "endDate": "2023-03-23",
    "city": "Brühl",
    "country": "Germany",
    "online": false,
    "twitter": "@JavaLandConf",
    "cocUrl": "https://www.javaland.eu/de/verhaltenscodex/"
  },
  {
    "name": "Voxxed Days Bucharest",
    "url": "https://romania.voxxeddays.com/voxxed-days-bucharest-2023",
    "startDate": "2023-03-22",
    "endDate": "2023-03-24",
    "city": "Bucharest",
    "country": "Romania",
    "online": false,
    "cfpUrl": "https://vdbuh23.cfp.dev/#",
    "cfpEndDate": "2023-01-15",
    "twitter": "@VoxxedBucharest",
    "cocUrl": "https://romania.voxxeddays.com",
    "locales": "EN"
  },
  {
    "name": "Azure Cosmos Conf",
    "url": "https://aka.ms/AzureCosmosDBConf",
    "startDate": "2023-03-28",
    "endDate": "2023-03-28",
    "online": true,
    "cfpUrl": "https://sessionize.com/azure-cosmos-db-conf-2023",
    "cfpEndDate": "2023-02-01",
    "twitter": "@AzureCosmosDB",
    "cocUrl": "https://learn.microsoft.com/en-us/legal/learnevents/codeofconduct",
    "locales": "EN"
  },
  {
    "name": "Gateway Software Symposium",
    "url": "https://nofluffjuststuff.com/stlouis",
    "startDate": "2023-03-31",
    "endDate": "2023-04-01",
    "city": "St. Louis, MO",
    "country": "U.S.A.",
    "online": true,
    "twitter": "@nofluff",
    "cocUrl": "https://nofluffjuststuff.com/app/contact/request"
  },
  {
    "name": "Devnexus",
    "url": "https://devnexus.com",
    "startDate": "2023-04-04",
    "endDate": "2023-04-06",
    "city": "Atlanta, GA",
    "country": "U.S.A.",
    "online": false,
    "cfpUrl": "https://sessionize.com/devnexus-2023",
    "cfpEndDate": "2022-11-15",
    "twitter": "@devnexus",
    "cocUrl": "https://devnexus.com/code-of-conduct"
  },
  {
    "name": "Devoxx France",
    "url": "https://devoxx.fr",
    "startDate": "2023-04-12",
    "endDate": "2023-04-14",
    "city": "Paris",
    "country": "France",
    "online": false,
    "cfpUrl": "https://cfp.devoxx.fr",
    "cfpEndDate": "2023-01-08",
    "twitter": "@DevoxxFR",
    "cocUrl": "https://www.devoxx.fr/presenter-a-devoxx/code-de-conduite/",
    "locales": "EN,FR"
  },
  {
    "name": "Pacific Northwest Software Symposium",
    "url": "https://nofluffjuststuff.com/seattle",
    "startDate": "2023-04-14",
    "endDate": "2023-04-15",
    "city": "Seattle, WA",
    "country": "U.S.A.",
    "online": true,
    "twitter": "@nofluff",
    "cocUrl": "https://nofluffjuststuff.com/home/code_of_conduct",
    "locales": "EN"
  },
  {
    "name": "JAX",
    "url": "https://jax.de/mainz",
    "startDate": "2023-05-08",
    "endDate": "2023-05-12",
    "city": "Mainz",
    "country": "Germany",
    "online": true,
    "twitter": "@jaxcon",
    "cocUrl": "https://jax.de/code-of-conduct/",
    "locales": "EN"
  },
  {
    "name": "I Code Java Cape Town",
    "url": "https://j-sa.co",
    "startDate": "2023-05-10",
    "endDate": "2023-05-11",
    "city": "Cape Town",
    "country": "South Africa",
    "online": true,
    "cfpUrl": "https://docs.google.com/forms/d/e/1FAIpQLScpi9ZE3FKDai5fiXvtanqe_N5PgTUItp030zbS0Q5QM-IA7g/viewform",
    "cfpEndDate": "2023-02-05",
    "twitter": "@JavaAfrica",
    "cocUrl": "https://j-sa.co/code-of-conduct/",
    "locales": "EN"
  },
  {
    "name": "Devoxx UK",
    "url": "https://www.devoxx.co.uk",
    "startDate": "2023-05-10",
    "endDate": "2023-05-12",
    "city": "London",
    "country": "U.K.",
    "online": false,
    "twitter": "@DevoxxUK",
    "cocUrl": "https://www.devoxx.co.uk/code-of-conduct/"
  },
  {
    "name": "JCON OpenBlend Slovenia",
    "url": "https://slovenia.jcon.one/en",
    "startDate": "2023-06-01",
    "endDate": "2023-06-02",
    "city": "Portorož",
    "country": "Slovenia",
    "online": false,
    "cfpUrl": "https://slovenia.jcon.one/en/call-for-papers",
    "cfpEndDate": "2023-01-31",
    "twitter": "@jcon_conference",
    "locales": "EN,SL"
  },
  {
    "name": "JCON EUROPE",
    "url": "https://2023.europe.jcon.one",
    "startDate": "2023-06-20",
    "endDate": "2023-06-23",
    "city": "Cologne",
    "country": "Germany",
    "online": false,
    "cfpUrl": "https://2023.europe.jcon.one/call-for-papers",
    "cfpEndDate": "2023-01-31",
    "twitter": "@jcon_conference",
    "cocUrl": "https://2023.europe.jcon.one/code-of-conduct",
    "locales": "EN,DE"
  },
  {
    "name": "Lonestar Software Symposium : Austin",
    "startDate": "2023-07-14",
    "endDate": "2023-07-15",
    "city": "Austin, TX",
    "country": "U.S.A.",
    "online": true,
    "twitter": "@nofluff",
    "cocUrl": "https://nofluffjuststuff.com/home/code_of_conduct",
    "url": "https://nofluffjuststuff.com/austin",
    "locales": "EN"
  },
  {
    "name": "UberConf",
    "url": "https://uberconf.com",
    "startDate": "2023-07-18",
    "endDate": "2023-07-21",
    "city": "Denver, CO",
    "country": "U.S.A.",
    "online": true,
    "twitter": "@nofluff",
    "cocUrl": "https://uberconf.com/home/code_of_conduct",
    "locales": "EN"
  },
  {
    "name": "WeAreDevelopers World Congress",
    "url": "https://www.wearedevelopers.com/world-congress",
    "startDate": "2023-07-27",
    "endDate": "2023-07-28",
    "city": "Berlin",
    "country": "Germany",
    "online": true,
    "cfpUrl": "https://sessionize.com/wearedevelopers-worldcongress23",
    "cfpEndDate": "2023-07-19",
    "twitter": "@WeAreDevs",
    "cocUrl": "https://www.wearedevelopers.com/about/legal/code-of-conduct#:~:text=WeAreDevelopers%20welcomes%20everyone%20and%20is,tolerate%20harassment%20in%20any%20form.",
    "locales": "EN"
  },
  {
    "name": "Central Ohio Software Symposium",
    "startDate": "2023-09-29",
    "endDate": "2023-10-01",
    "online": true,
    "twitter": "@nofluff",
    "cocUrl": "https://nofluffjuststuff.com/home/code_of_conduct",
    "url": "https://nofluffjuststuff.com/columbus",
    "locales": "EN"
  },
  {
    "name": "I Code Java Johannesburg",
    "url": "https://j-sa.co",
    "startDate": "2023-10-11",
    "endDate": "2023-10-12",
    "city": "Johannesburg",
    "country": "South Africa",
    "online": true,
    "cfpUrl": "https://docs.google.com/forms/d/e/1FAIpQLScpi9ZE3FKDai5fiXvtanqe_N5PgTUItp030zbS0Q5QM-IA7g/viewform",
    "cfpEndDate": "2023-02-05",
    "twitter": "@JavaAfrica",
    "cocUrl": "https://j-sa.co/code-of-conduct/",
    "locales": "EN"
  },
  {
<<<<<<< HEAD
    "name": "Northern Virginia Software Symposium",
    "startDate": "2023-10-13",
    "endDate": "2023-10-14",
    "city": "Reston, VA",
=======
    "name": "Twin Cities Software Symposium",
    "startDate": "2023-10-20",
    "endDate": "2023-10-21",
    "city": "Minneapolis, MN",
>>>>>>> 51815f70
    "country": "U.S.A.",
    "online": true,
    "twitter": "@nofluff",
    "cocUrl": "https://nofluffjuststuff.com/home/code_of_conduct",
<<<<<<< HEAD
    "url": "https://nofluffjuststuff.com/reston",
=======
    "url": "https://nofluffjuststuff.com/minneapolis",
>>>>>>> 51815f70
    "locales": "EN"
  },
  {
    "name": "DevTernity",
    "url": "https://devternity.com",
    "startDate": "2023-12-07",
    "endDate": "2023-12-08",
    "online": true,
    "twitter": "@devternity",
    "cocUrl": "https://devternity.com/coc.html",
    "locales": "EN",
    "offersSignLanguageOrCC": true
  }
]<|MERGE_RESOLUTION|>--- conflicted
+++ resolved
@@ -282,26 +282,27 @@
     "locales": "EN"
   },
   {
-<<<<<<< HEAD
     "name": "Northern Virginia Software Symposium",
     "startDate": "2023-10-13",
     "endDate": "2023-10-14",
     "city": "Reston, VA",
-=======
+    "country": "U.S.A.",
+    "online": true,
+    "twitter": "@nofluff",
+    "cocUrl": "https://nofluffjuststuff.com/home/code_of_conduct",
+    "url": "https://nofluffjuststuff.com/reston",
+    "locales": "EN"
+  },
+  {
     "name": "Twin Cities Software Symposium",
     "startDate": "2023-10-20",
     "endDate": "2023-10-21",
     "city": "Minneapolis, MN",
->>>>>>> 51815f70
-    "country": "U.S.A.",
-    "online": true,
-    "twitter": "@nofluff",
-    "cocUrl": "https://nofluffjuststuff.com/home/code_of_conduct",
-<<<<<<< HEAD
-    "url": "https://nofluffjuststuff.com/reston",
-=======
+    "country": "U.S.A.",
+    "online": true,
+    "twitter": "@nofluff",
+    "cocUrl": "https://nofluffjuststuff.com/home/code_of_conduct",
     "url": "https://nofluffjuststuff.com/minneapolis",
->>>>>>> 51815f70
     "locales": "EN"
   },
   {
