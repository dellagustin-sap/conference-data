--- conflicted
+++ resolved
@@ -47,7 +47,6 @@
     "locales": "EN,DE"
   },
   {
-<<<<<<< HEAD
     "name": "QCon",
     "url": "https://qconsf.com/medialisting2024",
     "startDate": "2024-11-18",
@@ -56,7 +55,10 @@
     "country": "U.S.A.",
     "online": false,
     "mastodon": "@techhub.social@qcon",
-=======
+    "cocUrl": "https://qconferences.com/code-conduct",
+    "locales": "EN"
+  },
+  {
     "name": "InfoQ Dev Summit Boston",
     "url": "https://devsummit.infoq.com/boston_medialisting2024",
     "startDate": "2024-06-24",
@@ -65,7 +67,6 @@
     "country": "U.S.A.",
     "online": false,
     "mastodon": "@techhub.social@infoq",
->>>>>>> 69cd8dc9
     "cocUrl": "https://qconferences.com/code-conduct",
     "locales": "EN"
   }
