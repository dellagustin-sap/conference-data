[
  {
    "name": "Code BEAM Coruña",
    "url": "https://codebeamcorunha.es",
    "startDate": "2024-06-21",
    "endDate": "2024-06-22",
    "city": "A Coruña",
    "country": "Spain",
    "online": false,
    "locales": "EN,ES,GL,PT",
    "cocUrl": "https://codesync.global/about-us/#Conduct",
    "cfpUrl": "https://sessionize.com/code-beam-corunha-2024",
    "cfpEndDate": "2024-01-31",
<<<<<<< HEAD
    "twitter": "@CodeBEAMCorunha",
    "cocUrl": "https://codesync.global/about-us/#Conduct",
    "locales": "EN,ES,GL,PT"
  },
  {
    "name": "Code BEAM Europe",
    "url": "https://codebeameurope.com",
    "startDate": "2024-10-14",
    "endDate": "2024-10-15",
    "city": "Berlin",
    "country": "Germany",
    "online": true,
    "cfpUrl": "https://sessionize.com/code-beam-europe-2024",
    "cfpEndDate": "2024-05-28",
    "twitter": "@codebeamio",
    "cocUrl": "https://codesync.global/about-us/#Conduct",
    "locales": "EN"
=======
    "twitter": "@CodeBEAMCorunha"
  },
  {
    "name": "RTC.On",
    "url": "https://rtcon.live",
    "startDate": "2024-09-11",
    "endDate": "2024-09-13",
    "city": "Kraków",
    "country": "Poland",
    "online": false,
    "locales": "EN",
    "cocUrl": "https://rtcon.live/code-of-conduct",
    "cfpUrl": "https://docs.google.com/forms/d/e/1FAIpQLSel_6kQ6AXMAbtua6QjqfTAFiLauXSB0lHjl8uvd-wlTzzSwQ/viewform",
    "cfpEndDate": "2024-06-28",
    "twitter": "@ElixirMembrane"
>>>>>>> f65dfbac
  }
]<|MERGE_RESOLUTION|>--- conflicted
+++ resolved
@@ -11,7 +11,6 @@
     "cocUrl": "https://codesync.global/about-us/#Conduct",
     "cfpUrl": "https://sessionize.com/code-beam-corunha-2024",
     "cfpEndDate": "2024-01-31",
-<<<<<<< HEAD
     "twitter": "@CodeBEAMCorunha",
     "cocUrl": "https://codesync.global/about-us/#Conduct",
     "locales": "EN,ES,GL,PT"
@@ -29,7 +28,6 @@
     "twitter": "@codebeamio",
     "cocUrl": "https://codesync.global/about-us/#Conduct",
     "locales": "EN"
-=======
     "twitter": "@CodeBEAMCorunha"
   },
   {
@@ -45,6 +43,5 @@
     "cfpUrl": "https://docs.google.com/forms/d/e/1FAIpQLSel_6kQ6AXMAbtua6QjqfTAFiLauXSB0lHjl8uvd-wlTzzSwQ/viewform",
     "cfpEndDate": "2024-06-28",
     "twitter": "@ElixirMembrane"
->>>>>>> f65dfbac
   }
 ]