--- conflicted
+++ resolved
@@ -50,7 +50,6 @@
     "locales": "EN"
   },
   {
-<<<<<<< HEAD
     "name": "Conf42 Platform Engineering",
     "url": "https://www.conf42.com/platform2024",
     "startDate": "2024-09-05",
@@ -58,7 +57,11 @@
     "online": true,
     "cfpUrl": "https://www.papercall.io/platform-engineering-2024",
     "cfpEndDate": "2024-08-05",
-=======
+    "twitter": "@conf42com",
+    "cocUrl": "https://www.conf42.com/code-of-conduct",
+    "locales": "EN"
+  },
+  {
     "name": "Conf42 Kube Native",
     "url": "https://www.conf42.com/kubenative2024",
     "startDate": "2024-09-26",
@@ -66,7 +69,6 @@
     "online": true,
     "cfpUrl": "https://www.papercall.io/conf42-kube-native-2024",
     "cfpEndDate": "2024-08-26",
->>>>>>> 6bdd5b2e
     "twitter": "@conf42com",
     "cocUrl": "https://www.conf42.com/code-of-conduct",
     "locales": "EN"
