--- conflicted
+++ resolved
@@ -23,7 +23,6 @@
     "locales": "DE"
   },
   {
-<<<<<<< HEAD
     "name": "Apidays Helsinki & North",
     "url": "https://www.apidays.global/helsinki_and_north",
     "startDate": "2024-05-28",
@@ -33,7 +32,12 @@
     "online": false,
     "cfpUrl": "https://apidays.typeform.com/to/ILJeAaV8#event_name=xxxxx",
     "cfpEndDate": "2024-05-27",
-=======
+    "twitter": "@APIdaysGlobal",
+    "mastodon": "@apidaysglobal@mastodon.social",
+    "cocUrl": "https://www.apidays.global/code-of-conduct/#",
+    "locales": "EN"
+  },
+  {
     "name": "Apidays London",
     "url": "https://www.apidays.global/london",
     "startDate": "2024-09-18",
@@ -43,7 +47,6 @@
     "online": false,
     "cfpUrl": "https://apidays.typeform.com/to/ILJeAaV8#event_name=xxxxx",
     "cfpEndDate": "2024-09-17",
->>>>>>> 28d30688
     "twitter": "@APIdaysGlobal",
     "mastodon": "@apidaysglobal@mastodon.social",
     "cocUrl": "https://www.apidays.global/code-of-conduct/#",
