--- conflicted
+++ resolved
@@ -210,7 +210,6 @@
     "cocUrl": "https://devopsdays.org/events/2024-zurich/conduct"
   },
   {
-<<<<<<< HEAD
     "name": "Devopsdays Aarhus",
     "url": "https://devopsdays.org/events/2024-aarhus/welcome/",
     "startDate": "2024-04-16",
@@ -277,9 +276,6 @@
     "cocUrl": "https://devopsdays.org/events/2024-austin/conduct"
   },
   {
-    "name": "Devopsdays Berlin",
-    "url": "https://devopsdays.org/events/2024-berlin/welcome/",
-=======
     "name": "Enterprise Technology Leadership Summit Europe",
     "url": "https://itrevolution.com/product/enterprise-technology-leadership-summit-europe-2024",
     "startDate": "2024-04-24",
@@ -294,14 +290,16 @@
   {
     "name": "DevOpsDays Berlin",
     "url": "https://devopsdays.org/events/2024-berlin/welcome",
->>>>>>> d95ce013
     "startDate": "2024-05-07",
     "endDate": "2024-05-08",
     "city": "Berlin",
     "country": "Germany",
-<<<<<<< HEAD
+    "online": false,
+    "cfpUrl": "https://devopsdays.org/events/2024-berlin/registration",
+    "cfpEndDate": "2024-01-31",
     "twitter": "@blndevops",
-    "cocUrl": "https://devopsdays.org/events/2024-denver/conduct"
+    "cocUrl": "https://devopsdays.org/events/2024-berlin/conduct",
+    "locales": "EN"
   },
   {
     "name": "Devopsdays Geneva",
@@ -346,14 +344,6 @@
     "country": "U.S.A.",
     "twitter": "@devopsdayskc",
     "cocUrl": "https://devopsdays.org/events/2024-kansas-city/conduct"
-=======
-    "online": false,
-    "cfpUrl": "https://devopsdays.org/events/2024-berlin/registration",
-    "cfpEndDate": "2024-01-31",
-    "twitter": "@blndevops",
-    "cocUrl": "https://devopsdays.org/events/2024-berlin/conduct",
-    "locales": "EN"
->>>>>>> d95ce013
   },
   {
     "name": "J On The Beach",
@@ -483,7 +473,6 @@
     "offersSignLanguageOrCC": true
   },
   {
-<<<<<<< HEAD
     "name": "Devopsdays Amsterdam",
     "url": "https://devopsdays.org/events/2024-amsterdam/welcome/",
     "startDate": "2024-06-19",
@@ -516,7 +505,9 @@
     "city": "Halifax",
     "country": "Canada",
     "cocUrl": "https://devopsdays.org/events/2024-halifax/conduct",
-=======
+    "locales": "EN"
+  },
+  {
     "name": "Enterprise Technology Leadership Summit Las Vegas",
     "url": "https://itrevolution.com/product/enterprise-technology-leadership-summit-las-vegas-2024",
     "startDate": "2024-08-20",
@@ -528,7 +519,6 @@
     "cfpEndDate": "2024-04-01",
     "twitter": "@itrevsummit",
     "cocUrl": "https://doesvirtual.itrevolution.com/code-of-conduct",
->>>>>>> d95ce013
     "locales": "EN"
   },
   {
