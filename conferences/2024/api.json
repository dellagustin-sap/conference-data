[
  {
    "name": "API Conference London",
    "url": "https://apiconference.net/london",
    "startDate": "2024-04-08",
    "endDate": "2024-04-11",
    "city": "London",
    "country": "U.K.",
    "online": true,
    "cfpUrl": "https://apiconference.net/call-for-papers",
    "cfpEndDate": "2023-10-31",
    "twitter": "@api_conference",
    "cocUrl": "https://apiconference.net/code-of-conduct/",
    "locales": "EN"
  },
  {
<<<<<<< HEAD
    "name": "Infobip Shift Miami",
    "url": "https://shift.infobip.com/us",
    "startDate": "2024-04-23",
    "endDate": "2024-04-23",
    "city": "Miami, FL",
    "country": "U.S.A.",
    "online": false,
    "cfpUrl": "https://airtable.com/apphDmd86uwqL6Riw/shrMHCWCVQK5rbHhz",
    "cfpEndDate": "2023-12-15",
    "twitter": "@InfobipShift",
    "cocUrl": "https://shift.infobip.com/us/code/",
    "locales": "EN"
=======
    "name": "betterCode() API",
    "url": "https://api.bettercode.eu",
    "startDate": "2024-05-14",
    "endDate": "2024-05-14",
    "online": true,
    "cfpUrl": "https://api.bettercode.eu/cfp.php",
    "cfpEndDate": "2024-01-22",
    "twitter": "@bettercodeconf",
    "cocUrl": "https://api.bettercode.eu/code_of_conduct.php",
    "locales": "DE"
>>>>>>> fc4114ff
  }
]<|MERGE_RESOLUTION|>--- conflicted
+++ resolved
@@ -14,7 +14,6 @@
     "locales": "EN"
   },
   {
-<<<<<<< HEAD
     "name": "Infobip Shift Miami",
     "url": "https://shift.infobip.com/us",
     "startDate": "2024-04-23",
@@ -27,7 +26,8 @@
     "twitter": "@InfobipShift",
     "cocUrl": "https://shift.infobip.com/us/code/",
     "locales": "EN"
-=======
+  },
+  {
     "name": "betterCode() API",
     "url": "https://api.bettercode.eu",
     "startDate": "2024-05-14",
@@ -38,6 +38,5 @@
     "twitter": "@bettercodeconf",
     "cocUrl": "https://api.bettercode.eu/code_of_conduct.php",
     "locales": "DE"
->>>>>>> fc4114ff
   }
 ]