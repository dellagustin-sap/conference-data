--- conflicted
+++ resolved
@@ -76,7 +76,6 @@
     "locales": "DE"
   },
   {
-<<<<<<< HEAD
     "name": "Apidays Helsinki & North",
     "url": "https://www.apidays.global/helsinki_and_north",
     "startDate": "2024-05-28",
@@ -86,7 +85,12 @@
     "online": false,
     "cfpUrl": "https://apidays.typeform.com/to/ILJeAaV8#event_name=xxxxx",
     "cfpEndDate": "2024-05-27",
-=======
+    "twitter": "@APIdaysGlobal",
+    "mastodon": "@apidaysglobal@mastodon.social",
+    "cocUrl": "https://www.apidays.global/code-of-conduct/#",
+    "locales": "EN"
+  },
+  {
     "name": "Apidays London",
     "url": "https://www.apidays.global/london",
     "startDate": "2024-09-18",
@@ -96,13 +100,10 @@
     "online": false,
     "cfpUrl": "https://apidays.typeform.com/to/ILJeAaV8#event_name=xxxxx",
     "cfpEndDate": "2024-09-17",
->>>>>>> 28d30688
     "twitter": "@APIdaysGlobal",
     "mastodon": "@apidaysglobal@mastodon.social",
     "cocUrl": "https://www.apidays.global/code-of-conduct/#",
     "locales": "EN"
-<<<<<<< HEAD
-=======
   },
   {
     "name": "Apidays Paris",
@@ -130,6 +131,5 @@
     "twitter": "@mad_summit",
     "cocUrl": "https://mad-summit.de/code-of-conduct/",
     "locales": "DE"
->>>>>>> 28d30688
   }
 ]