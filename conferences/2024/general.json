[
  {
    "name": "Tech Rocks Asia",
    "url": "https://techrocks.asia",
    "startDate": "2024-01-07",
    "endDate": "2024-01-07",
    "city": "Bangkok",
    "country": "Thailand",
    "online": false,
    "cfpUrl": "https://docs.google.com/forms/d/e/1FAIpQLSck3x5BMryjiYGRQBKpQ4Y5btotKqcMJmH-B1vsiFpUfU0VRg/viewform",
    "cfpEndDate": "2023-12-01",
    "locales": "EN"
  },
  {
    "name": "Codemash",
    "url": "https://codemash.org",
    "startDate": "2024-01-09",
    "endDate": "2024-01-12",
    "city": "Sandusky, OH",
    "country": "U.S.A.",
    "online": false,
    "cfpUrl": "https://sessionize.com/codemash-2024",
    "cfpEndDate": "2023-08-31",
    "twitter": "@codemash",
    "cocUrl": "https://codemash.org/codemash-code-conduct/",
    "locales": "EN"
  },
  {
    "name": "THAT Conference Texas",
    "url": "https://that.us/events/tx/2024/",
    "startDate": "2024-01-29",
    "endDate": "2024-02-01",
    "city": "Round Rock, TX",
    "country": "U.S.A.",
    "online": false,
    "cfpUrl": "https://that.us/call-for-counselors/tx/2024",
    "cfpEndDate": "2023-10-01",
    "twitter": "@thatconference",
    "cocUrl": "https://that.us/support/code-of-conduct/",
    "locales": "EN"
  },
  {
    "name": "Civo Navigate North America",
    "url": "https://www.civo.com/navigate/north-america",
    "startDate": "2024-02-20",
    "endDate": "2024-02-21",
    "city": "Austin, TX",
    "country": "U.S.A.",
    "online": false,
    "cfpUrl": "https://sessionize.com/civo-navigate-austin",
    "cfpEndDate": "2023-09-29",
    "twitter": "@civocloud",
    "cocUrl": "https://www.civo.com/navigate/code-of-conduct",
    "locales": "EN"
  },
  {
    "name": "ConFoo Montreal",
    "url": "https://confoo.ca/en/2024",
    "startDate": "2024-02-21",
    "endDate": "2024-02-23",
    "online": true,
    "cfpUrl": "https://confoo.ca/en/2024/call-for-papers",
    "cfpEndDate": "2023-09-22",
    "twitter": "@confooca",
    "cocUrl": "https://confoo.ca/en/code-of-conduct",
    "locales": "EN,FR",
    "mastodon": "@confooca@techhub"
  },
  {
    "name": "DeveloperWeek",
    "url": "https://www.developerweek.com",
    "startDate": "2024-02-21",
    "endDate": "2024-02-29",
    "city": "Oakland, CA",
    "country": "U.S.A.",
    "online": true,
    "cfpUrl": "https://sessionize.com/developerweek-2024",
    "cfpEndDate": "2023-10-13",
    "twitter": "@DeveloperWeek",
    "cocUrl": "https://www.devnetwork.com/code-of-conduct/?_ga=2.96358613.893446340.1694207203-1824238417.1694207203",
    "locales": "EN"
  },
  {
    "name": "Devworld Conference",
    "url": "https://devworldconference.com",
    "startDate": "2024-02-29",
    "endDate": "2024-03-01",
    "city": "Amsterdam",
    "country": "Netherlands",
    "online": true,
    "cfpUrl": "https://docs.google.com/forms/d/e/1FAIpQLSePbiKSSOLKQOJqG65ifQ0KtY1dsqPqA7N0pu9QY1bK1-ciDQ/viewform",
    "cfpEndDate": "2023-09-30",
    "twitter": "@devworld_conf",
    "cocUrl": "https://devworldconference.com/code-of-conduct",
    "locales": "EN"
  },
  {
    "name": "Open Source Day",
    "url": "https://2024.osday.dev",
    "startDate": "2024-03-07",
    "endDate": "2024-03-08",
    "city": "Florence",
    "country": "Italy",
    "online": true,
    "cfpUrl": "https://sessionize.com/opensourceday24",
    "cfpEndDate": "2024-01-31",
    "twitter": "@schrodinger_hat",
    "cocUrl": "https://2024.osday.dev/code-of-conduct",
    "locales": "EN"
  },
  {
    "name": "Women In Tech Day",
    "url": "https://www.wearedevelopers.com/event/women-in-tech-day-march-2024",
    "startDate": "2024-03-08",
    "endDate": "2024-03-08",
    "online": true,
    "twitter": "@WeAreDevs",
    "locales": "EN"
  },
  {
    "name": "Software Architecture Summit München",
    "url": "https://software-architecture-summit.de/muenchen",
    "startDate": "2024-03-11",
    "endDate": "2024-03-13",
    "city": "Munich",
    "country": "Germany",
    "online": false,
    "twitter": "@SoftwArchSummit",
    "cocUrl": "https://software-architecture-summit.de/service-info/code-of-conduct/",
    "locales": "DE"
  },
  {
    "name": "Wasm I/O",
    "url": "https://2024.wasmio.tech",
    "startDate": "2024-03-14",
    "endDate": "2024-03-15",
    "city": "Barcelona",
    "country": "Spain",
    "online": false,
    "cfpUrl": "https://www.papercall.io/wasmio24",
    "cfpEndDate": "2024-01-01",
    "twitter": "@wasm_io",
    "cocUrl": "https://2024.wasmio.tech/codeofconduct/",
    "locales": "EN"
  },
  {
    "name": "Southern California Linux",
    "url": "https://www.socallinuxexpo.org",
    "startDate": "2024-03-14",
    "endDate": "2024-03-17",
    "city": "Pasadena, CA",
    "country": "U.S.A.",
    "online": false,
    "cfpUrl": "https://www.socallinuxexpo.org/scale/21x/cfp",
    "cfpEndDate": "2023-11-01",
    "twitter": "@socallinuxexpo",
    "cocUrl": "https://www.socallinuxexpo.org/scale/20x/code-conduct",
    "locales": "EN",
    "mastodon": "@socallinuxexpo@social.linux.pizza"
  },
  {
    "name": "Web3 Day",
    "url": "https://www.wearedevelopers.com/event/web3-day-april-2024",
    "startDate": "2024-04-03",
    "endDate": "2024-04-03",
    "online": true,
    "twitter": "@WeAreDevs",
    "locales": "EN"
  },
  {
    "name": "Vue.js Day",
    "url": "https://www.wearedevelopers.com/event/vue-js-day-april-2024",
    "startDate": "2024-04-17",
    "endDate": "2024-04-17",
    "online": true,
    "twitter": "@WeAreDevs",
    "locales": "EN"
  },
  {
    "name": "Great International Developer Summit (GIDS)",
    "url": "https://developersummit.com",
    "startDate": "2024-04-23",
    "endDate": "2024-04-26",
    "city": "Bengaluru",
    "country": "India",
    "online": false,
    "cfpUrl": "https://form.jotform.com/developersummit/gids-2024-call-for-proposals",
    "cfpEndDate": "2023-10-31",
    "twitter": "@developersummit",
    "cocUrl": "https://saltmarch.com/code-of-conduct",
    "locales": "EN"
  },
  {
    "name": "Cloud Day",
    "url": "https://www.wearedevelopers.com/event/cloud-day-april-2024",
    "startDate": "2024-04-24",
    "endDate": "2024-04-24",
    "online": true,
    "twitter": "@WeAreDevs",
    "locales": "EN"
  },
  {
    "name": "../NEW",
    "url": "https://slashnew.tech",
    "startDate": "2024-05-15",
    "endDate": "2024-05-16",
    "online": true,
    "cfpUrl": "https://slashnew.tech/cfp",
    "cfpEndDate": "2023-12-15",
    "twitter": "@slashnew",
    "cocUrl": "https://slashnew.tech/coc/",
    "locales": "EN"
  },
  {
    "name": "CONF3RENCE",
    "url": "https://conf3rence.com",
    "startDate": "2024-05-15",
    "endDate": "2024-05-16",
    "city": "Dortmund",
    "country": "Germany",
    "online": false,
    "twitter": "@conf3rence",
    "locales": "EN"
  },
  {
    "name": "DevDays Europe",
    "url": "https://devdays.lt",
    "startDate": "2024-05-20",
    "endDate": "2024-05-24",
    "city": "Vilnius",
    "country": "Lithuania",
    "online": true,
    "cfpUrl": "https://airtable.com/shrHrfEemCI1hunXd",
    "cfpEndDate": "2024-04-15",
    "twitter": "@DevDaysEurope",
    "locales": "EN"
  },
  {
    "name": "Machine Learning Day",
    "url": "https://www.wearedevelopers.com/event/machine-learning-day-may-2024",
    "startDate": "2024-05-22",
    "endDate": "2024-05-22",
    "online": true,
    "twitter": "@WeAreDevs",
    "locales": "EN"
  },
  {
    "name": "JDKon",
    "url": "https://jdkon.io",
    "startDate": "2024-05-23",
    "endDate": "2024-05-24",
    "online": true,
    "twitter": "@devternity",
    "cocUrl": "https://jdkon.io/coc.html",
    "locales": "EN"
  },
  {
    "name": "Community over Code EU",
    "url": "https://eu.communityovercode.org/",
    "startDate": "2024-06-03",
    "endDate": "2024-06-05",
    "city": "Bratislava",
    "country": "Slovakia",
    "online": false,
    "cfpUrl": "https://sessionize.com/coceu-2024/",
    "cfpEndDate": "2024-01-12",
    "cocUrl": "https://eu.communityovercode.org/coc/",
    "locales": "EN"
  },
  {
    "name": "RenderATL",
    "url": "https://RenderATL.com",
    "startDate": "2024-06-12",
    "endDate": "2024-06-14",
    "city": "Atlanta, GA",
    "country": "U.S.A.",
    "online": false,
    "cfpUrl": "https://renderatl.com/cfp",
    "cfpEndDate": "2023-11-13",
    "twitter": "@RenderATL",
    "cocUrl": "https://renderatl.com/code-of-conduct",
    "locales": "EN",
    "offersSignLanguageOrCC": true
  },
  {
    "name": "C3 Dev Festival",
    "url": "https://c3fest.com",
    "startDate": "2024-06-14",
    "endDate": "2024-06-16",
    "city": "Amsterdam",
    "country": "Netherlands",
    "online": false,
    "cfpUrl": "https://docs.google.com/forms/d/e/1FAIpQLSeXAbbojZblJS8gsj4zKLDed79PdFjfmrpgGx3nuXOyGN7jkg/viewform",
    "cfpEndDate": "2024-02-28",
    "twitter": "@c3devfest",
    "cocUrl": "https://portal.gitnation.org/coc",
    "locales": "EN"
  },
  {
    "name": "Code BEAM Coruña",
    "url": "https://codebeamcorunha.es",
    "startDate": "2024-06-21",
    "endDate": "2024-06-22",
    "city": "A Coruña",
    "country": "Spain",
    "online": false,
    "cfpUrl": "https://sessionize.com/code-beam-corunha-2024",
    "cfpEndDate": "2024-01-31",
    "twitter": "@CodeBEAMCorunha",
    "cocUrl": "https://codesync.global/about-us/#Conduct",
    "locales": "EN,ES,GL,PT"
  },
  {
    "name": "Infobip Shift",
    "url": "https://shift.infobip.com",
    "startDate": "2024-09-16",
    "endDate": "2024-09-17",
    "city": "Zadar",
    "country": "Croatia",
    "online": false,
    "cfpUrl": "https://sessionize.com/infobip-shift-2024",
    "cfpEndDate": "2024-06-30",
    "cocUrl": "https://shift.infobip.com/code/",
    "locales": "EN"
  },
  {
<<<<<<< HEAD
    "name": "SmashingConf New York",
    "url": "https://smashingconf.com/ny-2024",
    "startDate": "2024-10-07",
    "endDate": "2024-10-10",
    "city": "New York, NY",
    "country": "U.S.A.",
=======
    "name": "SmashingConf Freiburg",
    "url": "https://smashingconf.com/freiburg-2024",
    "startDate": "2024-10-09",
    "endDate": "2024-10-11",
    "city": "Freiburg",
    "country": "Germany",
>>>>>>> 720199f9
    "online": true,
    "twitter": "@smashingconf",
    "mastodon": "@smashingconf@mastodon.social",
    "cocUrl": "https://smashingconf.com/codeofconduct",
    "locales": "EN",
    "offersSignLanguageOrCC": true
  }
]<|MERGE_RESOLUTION|>--- conflicted
+++ resolved
@@ -324,21 +324,26 @@
     "locales": "EN"
   },
   {
-<<<<<<< HEAD
     "name": "SmashingConf New York",
     "url": "https://smashingconf.com/ny-2024",
     "startDate": "2024-10-07",
     "endDate": "2024-10-10",
     "city": "New York, NY",
     "country": "U.S.A.",
-=======
+    "online": true,
+    "twitter": "@smashingconf",
+    "mastodon": "@smashingconf@mastodon.social",
+    "cocUrl": "https://smashingconf.com/codeofconduct",
+    "locales": "EN",
+    "offersSignLanguageOrCC": true
+  },
+  {
     "name": "SmashingConf Freiburg",
     "url": "https://smashingconf.com/freiburg-2024",
     "startDate": "2024-10-09",
     "endDate": "2024-10-11",
     "city": "Freiburg",
     "country": "Germany",
->>>>>>> 720199f9
     "online": true,
     "twitter": "@smashingconf",
     "mastodon": "@smashingconf@mastodon.social",
