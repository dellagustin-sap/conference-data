--- conflicted
+++ resolved
@@ -19,7 +19,6 @@
     "locales": "EN"
   },
   {
-<<<<<<< HEAD
     "name": "ACCU Conference",
     "url": "https://accuconference.org",
     "startDate": "2024-04-17",
@@ -29,7 +28,9 @@
     "online": false,
     "twitter": "@cpponsea",
     "cocUrl": "https://accu.org/conf-menu-overviews/coc_code_of_conduct/",
-=======
+    "locales": "EN"
+  },
+  {
     "name": "C ++ on Sea",
     "url": "https://cpponsea.uk",
     "startDate": "2024-07-03",
@@ -38,7 +39,6 @@
     "country": "U.K.",
     "online": false,
     "cocUrl": "https://cpponsea.uk/conduct/",
->>>>>>> ef13a161
     "locales": "EN"
   },
   {
