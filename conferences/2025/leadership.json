[
  {
    "name": "Prodacity",
    "url": "https://www.rise8.us/resource/prodacity",
    "startDate": "2025-02-04",
    "endDate": "2025-02-06",
    "city": "Nashville, TN",
    "country": "U.S.A.",
    "online": false,
    "locales": "EN",
    "twitter": "@Rise8_Inc"
  },
  {
    "name": "CTO Craft Con London",
    "url": "https://conference.ctocraft.com/london-2025/pre-register",
    "startDate": "2025-03-10",
    "endDate": "2025-03-11",
    "city": "London",
    "country": "U.K.",
    "online": false,
    "locales": "EN",
    "twitter": "@ctocraft"
  },
  {
<<<<<<< HEAD
    "name": "Damian Martone",
    "url": "https://www.leadershipateliers.com/berlin",
    "startDate": "2025-05-21",
    "endDate": "2025-05-22",
    "city": "Berlin",
    "country": "Germany",
=======
    "name": "Leadership Ateliers Lisbon",
    "url": "https://www.leadershipateliers.com/lisbon",
    "startDate": "2025-04-23",
    "endDate": "2025-04-24",
    "city": "Lisbon",
    "country": "Portugal",
    "online": false,
    "locales": "EN",
    "cocUrl": "https://www.hatchconference.com/code-of-conduct",
    "twitter": "@hatchconference"
  },
  {
    "name": "Leadership Ateliers Barcelona",
    "url": "https://www.leadershipateliers.com/barcelona",
    "startDate": "2025-05-05",
    "endDate": "2025-05-06",
    "city": "Barcelona",
    "country": "Spain",
>>>>>>> b2a294cb
    "online": false,
    "locales": "EN",
    "cocUrl": "https://www.hatchconference.com/code-of-conduct",
    "twitter": "@hatchconference"
  }
]<|MERGE_RESOLUTION|>--- conflicted
+++ resolved
@@ -22,14 +22,6 @@
     "twitter": "@ctocraft"
   },
   {
-<<<<<<< HEAD
-    "name": "Damian Martone",
-    "url": "https://www.leadershipateliers.com/berlin",
-    "startDate": "2025-05-21",
-    "endDate": "2025-05-22",
-    "city": "Berlin",
-    "country": "Germany",
-=======
     "name": "Leadership Ateliers Lisbon",
     "url": "https://www.leadershipateliers.com/lisbon",
     "startDate": "2025-04-23",
@@ -48,7 +40,18 @@
     "endDate": "2025-05-06",
     "city": "Barcelona",
     "country": "Spain",
->>>>>>> b2a294cb
+    "online": false,
+    "locales": "EN",
+    "cocUrl": "https://www.hatchconference.com/code-of-conduct",
+    "twitter": "@hatchconference"
+  },
+  {
+    "name": "Leadership Ateliers Berlin",
+    "url": "https://www.leadershipateliers.com/berlin",
+    "startDate": "2025-05-21",
+    "endDate": "2025-05-22",
+    "city": "Berlin",
+    "country": "Germany",
     "online": false,
     "locales": "EN",
     "cocUrl": "https://www.hatchconference.com/code-of-conduct",
