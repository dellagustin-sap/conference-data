[
  {
    "name": "JSConf Spain",
    "url": "https://jsconf.es",
    "startDate": "2025-03-01",
    "endDate": "2025-03-01",
    "city": "Madrid",
    "country": "Spain",
    "online": true,
    "locales": "ES",
    "cocUrl": "https://jsconf.es/coc",
    "cfpUrl": "https://tally.so/r/3xyl4v",
    "cfpEndDate": "2024-12-01",
    "twitter": "@midudev"
  },
  {
<<<<<<< HEAD
    "name": "SmashingConf New York",
    "url": "https://smashingconf.com/ny-2025",
    "startDate": "2025-10-06",
    "endDate": "2025-10-09",
    "city": "New York, NY",
    "country": "U.S.A.",
=======
    "name": "SmashingConf Freiburg",
    "url": "https://smashingconf.com/freiburg-2025",
    "startDate": "2025-09-08",
    "endDate": "2025-09-11",
    "city": "Freiburg",
    "country": "Germany",
>>>>>>> e9c1ab7b
    "online": true,
    "locales": "EN",
    "offersSignLanguageOrCC": true,
    "cocUrl": "https://smashingconf.com/codeofconduct",
    "twitter": "@smashingconf"
  }
]<|MERGE_RESOLUTION|>--- conflicted
+++ resolved
@@ -14,21 +14,25 @@
     "twitter": "@midudev"
   },
   {
-<<<<<<< HEAD
+    "name": "SmashingConf Freiburg",
+    "url": "https://smashingconf.com/freiburg-2025",
+    "startDate": "2025-09-08",
+    "endDate": "2025-09-11",
+    "city": "Freiburg",
+    "country": "Germany",
+    "online": true,
+    "locales": "EN",
+    "offersSignLanguageOrCC": true,
+    "cocUrl": "https://smashingconf.com/codeofconduct",
+    "twitter": "@smashingconf"
+  },
+  {
     "name": "SmashingConf New York",
     "url": "https://smashingconf.com/ny-2025",
     "startDate": "2025-10-06",
     "endDate": "2025-10-09",
     "city": "New York, NY",
     "country": "U.S.A.",
-=======
-    "name": "SmashingConf Freiburg",
-    "url": "https://smashingconf.com/freiburg-2025",
-    "startDate": "2025-09-08",
-    "endDate": "2025-09-11",
-    "city": "Freiburg",
-    "country": "Germany",
->>>>>>> e9c1ab7b
     "online": true,
     "locales": "EN",
     "offersSignLanguageOrCC": true,
