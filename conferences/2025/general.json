--- conflicted
+++ resolved
@@ -523,7 +523,6 @@
     "twitter": "@GOTOcon"
   },
   {
-<<<<<<< HEAD
     "name": "StaffPlus New York",
     "url": "https://leaddev.com/staffplus-new-york",
     "startDate": "2025-10-15",
@@ -531,7 +530,12 @@
     "city": "New York, NY",
     "country": "U.S.A.",
     "online": true,
-=======
+    "locales": "EN",
+    "offersSignLanguageOrCC": true,
+    "cocUrl": "https://leaddev.com/code-conduct",
+    "twitter": "@TheLeadDev"
+  },
+  {
     "name": "LeadingEng New York",
     "url": "https://leaddev.com/leadingeng-new-york",
     "startDate": "2025-10-17",
@@ -539,7 +543,6 @@
     "city": "New York, NY",
     "country": "U.S.A.",
     "online": false,
->>>>>>> 5ce7fe77
     "locales": "EN",
     "offersSignLanguageOrCC": true,
     "cocUrl": "https://leaddev.com/code-conduct",
