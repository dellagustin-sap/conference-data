--- conflicted
+++ resolved
@@ -83,25 +83,27 @@
     "twitter": "@nordicapis"
   },
   {
-<<<<<<< HEAD
+  "name": "API Conference Berlin",
+  "url": "https://apiconference.net/berlin",
+  "startDate": "2025-10-20",
+  "endDate": "2025-10-22",
+  "city": "Berlin",
+  "country": "Germany",
+  "online": true,
+  "locales": "EN",
+  "cocUrl": "https://apiconference.net/code-of-conduct/",
+  "twitter": "@api_conference"
+  },
+    {
     "name": "Serverless Architecture Conference Berlin",
     "url": "https://serverless-architecture.io/berlin",
-=======
-    "name": "API Conference Berlin",
-    "url": "https://apiconference.net/berlin",
->>>>>>> 087b0591
     "startDate": "2025-10-20",
     "endDate": "2025-10-22",
     "city": "Berlin",
     "country": "Germany",
     "online": true,
     "locales": "EN",
-<<<<<<< HEAD
     "cocUrl": "https://serverless-architecture.io/code-of-conduct/",
     "twitter": "@serverlesscon"
-=======
-    "cocUrl": "https://apiconference.net/code-of-conduct/",
-    "twitter": "@api_conference"
->>>>>>> 087b0591
   }
 ]