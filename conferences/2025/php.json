[
  {
    "name": "SymfonyOnline",
    "url": "https://live.symfony.com/2025-online-january",
    "startDate": "2025-01-16",
    "endDate": "2025-01-17",
    "online": true,
    "locales": "EN",
    "twitter": "@symfony_live"
  },
  {
    "name": "Dutch PHP Conference",
    "url": "https://phpconference.nl",
    "startDate": "2025-03-18",
    "endDate": "2025-03-21",
    "city": "Amsterdam",
    "country": "Netherlands",
    "online": false,
    "locales": "EN",
    "offersSignLanguageOrCC": true,
    "cocUrl": "https://phpconference.nl/speakers/cfp/",
    "cfpUrl": "https://phpconference.nl/speakers/cfp",
    "cfpEndDate": "2024-12-17",
    "twitter": "@dpcon",
    "mastodon": "@dpc_ibuildings@mastodon.social"
  },
  {
<<<<<<< HEAD
    "name": "SymfonyOnline",
    "url": "https://live.symfony.com/2025-online-june",
    "startDate": "2025-06-12",
    "endDate": "2025-06-13",
    "online": true,
    "locales": "EN",
    "cocUrl": "https://symfony.com/care",
    "cfpUrl": "https://live.symfony.com/2025-online-june/cfp",
    "cfpEndDate": "2025-02-19",
=======
    "name": "SymfonyLive Paris",
    "url": "https://live.symfony.com/2025-paris",
    "startDate": "2025-03-27",
    "endDate": "2025-03-28",
    "city": "Paris",
    "country": "France",
    "online": false,
    "locales": "FR",
    "cocUrl": "https://symfony.com/care",
    "twitter": "@SymfonyCon"
  },
  {
    "name": "SymfonyLive Berlin",
    "url": "https://live.symfony.com/2025-berlin",
    "startDate": "2025-04-03",
    "endDate": "2025-04-04",
    "city": "Berlin",
    "country": "Germany",
    "online": false,
    "locales": "DE",
    "cocUrl": "https://symfony.com/care",
    "cfpUrl": "https://live.symfony.com/2025-berlin/cfp",
    "cfpEndDate": "2024-11-06",
>>>>>>> 07e5c721
    "twitter": "@symfony_live"
  }
]<|MERGE_RESOLUTION|>--- conflicted
+++ resolved
@@ -25,17 +25,6 @@
     "mastodon": "@dpc_ibuildings@mastodon.social"
   },
   {
-<<<<<<< HEAD
-    "name": "SymfonyOnline",
-    "url": "https://live.symfony.com/2025-online-june",
-    "startDate": "2025-06-12",
-    "endDate": "2025-06-13",
-    "online": true,
-    "locales": "EN",
-    "cocUrl": "https://symfony.com/care",
-    "cfpUrl": "https://live.symfony.com/2025-online-june/cfp",
-    "cfpEndDate": "2025-02-19",
-=======
     "name": "SymfonyLive Paris",
     "url": "https://live.symfony.com/2025-paris",
     "startDate": "2025-03-27",
@@ -59,7 +48,18 @@
     "cocUrl": "https://symfony.com/care",
     "cfpUrl": "https://live.symfony.com/2025-berlin/cfp",
     "cfpEndDate": "2024-11-06",
->>>>>>> 07e5c721
+    "twitter": "@symfony_live"
+  },
+  {
+    "name": "SymfonyOnline",
+    "url": "https://live.symfony.com/2025-online-june",
+    "startDate": "2025-06-12",
+    "endDate": "2025-06-13",
+    "online": true,
+    "locales": "EN",
+    "cocUrl": "https://symfony.com/care",
+    "cfpUrl": "https://live.symfony.com/2025-online-june/cfp",
+    "cfpEndDate": "2025-02-19",
     "twitter": "@symfony_live"
   }
 ]