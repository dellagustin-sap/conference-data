[
  {
<<<<<<< HEAD
    "name": "PHP UK Conference",
    "url": "https://www.phpconference.co.uk",
    "startDate": "2025-02-19",
    "endDate": "2025-02-19",
    "city": "London",
    "country": "U.K.",
    "online": false,
    "locales": "EN",
    "cocUrl": "https://www.phpconference.co.uk/conduct",
    "twitter": "@PHPUKConference"
=======
    "name": "SymfonyOnline",
    "url": "https://live.symfony.com/2025-online-january",
    "startDate": "2025-01-16",
    "endDate": "2025-01-17",
    "online": true,
    "locales": "EN",
    "twitter": "@symfony_live"
>>>>>>> 59ec6371
  },
  {
    "name": "Dutch PHP Conference",
    "url": "https://phpconference.nl",
    "startDate": "2025-03-18",
    "endDate": "2025-03-21",
    "city": "Amsterdam",
    "country": "Netherlands",
    "online": false,
    "locales": "EN",
    "offersSignLanguageOrCC": true,
    "cocUrl": "https://phpconference.nl/speakers/cfp/",
    "cfpUrl": "https://phpconference.nl/speakers/cfp",
    "cfpEndDate": "2024-12-17",
    "twitter": "@dpcon",
    "mastodon": "@dpc_ibuildings@mastodon.social"
  },
  {
    "name": "SymfonyLive Paris",
    "url": "https://live.symfony.com/2025-paris",
    "startDate": "2025-03-27",
    "endDate": "2025-03-28",
    "city": "Paris",
    "country": "France",
    "online": false,
    "locales": "FR",
    "cocUrl": "https://symfony.com/care",
    "twitter": "@SymfonyCon"
  },
  {
    "name": "SymfonyLive Berlin",
    "url": "https://live.symfony.com/2025-berlin",
    "startDate": "2025-04-03",
    "endDate": "2025-04-04",
    "city": "Berlin",
    "country": "Germany",
    "online": false,
    "locales": "DE",
    "cocUrl": "https://symfony.com/care",
    "cfpUrl": "https://live.symfony.com/2025-berlin/cfp",
    "cfpEndDate": "2024-11-06",
    "twitter": "@symfony_live"
  },
  {
    "name": "SymfonyOnline",
    "url": "https://live.symfony.com/2025-online-june",
    "startDate": "2025-06-12",
    "endDate": "2025-06-13",
    "online": true,
    "locales": "EN",
    "cocUrl": "https://symfony.com/care",
    "cfpUrl": "https://live.symfony.com/2025-online-june/cfp",
    "cfpEndDate": "2025-02-19",
    "twitter": "@symfony_live"
  }
]<|MERGE_RESOLUTION|>--- conflicted
+++ resolved
@@ -1,6 +1,14 @@
 [
   {
-<<<<<<< HEAD
+    "name": "SymfonyOnline",
+    "url": "https://live.symfony.com/2025-online-january",
+    "startDate": "2025-01-16",
+    "endDate": "2025-01-17",
+    "online": true,
+    "locales": "EN",
+    "twitter": "@symfony_live"
+  },
+  {
     "name": "PHP UK Conference",
     "url": "https://www.phpconference.co.uk",
     "startDate": "2025-02-19",
@@ -11,15 +19,6 @@
     "locales": "EN",
     "cocUrl": "https://www.phpconference.co.uk/conduct",
     "twitter": "@PHPUKConference"
-=======
-    "name": "SymfonyOnline",
-    "url": "https://live.symfony.com/2025-online-january",
-    "startDate": "2025-01-16",
-    "endDate": "2025-01-17",
-    "online": true,
-    "locales": "EN",
-    "twitter": "@symfony_live"
->>>>>>> 59ec6371
   },
   {
     "name": "Dutch PHP Conference",
