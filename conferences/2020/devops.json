[
  {
    "name": "DevOps Gathering",
    "url": "https://devops-gathering.io",
    "startDate": "2020-03-09",
    "endDate": "2020-03-11",
    "city": "Bochum",
    "country": "Germany",
    "twitter": "@DevOpsGathering",
    "cfpUrl": "https://docs.google.com/forms/d/e/1FAIpQLSdOmCTRBBD-thoP8e69mkjSR9xGg81VmHQe2aWvQIcccg3-4Q/viewform",
    "cfpEndDate": "2020-01-18"
  },
  {
<<<<<<< HEAD
    "name": "DevOpsCon London",
    "url": "https://devopscon.io/london",
    "startDate": "2020-04-21",
    "endDate": "2020-04-24",
    "city": "London",
    "country": "U.K.",
    "cfpUrl": "https://callforpapers.sandsmedia.com",
    "cfpEndDate": "2019-11-04"
=======
    "name": "DevOpsCon Singapore",
    "url": "https://devopscon.io/singapore",
    "startDate": "2020-03-23",
    "endDate": "2020-03-26",
    "city": "Singapore",
    "country": "Malaysia",
    "twitter": "@devops_con",
    "cfpUrl": "https://callforpapers.sandsmedia.com",
    "cfpEndDate": "2019-10-17"
>>>>>>> 1abf823a
  },
  {
    "name": "OSDC",
    "url": "https://osdc.de",
    "startDate": "2020-06-17",
    "endDate": "2020-06-18",
    "city": "Berlin",
    "country": "Germany"
  },
  {
    "name": "DevOpsCon New York",
    "url": "https://devopscon.io/new-york",
    "startDate": "2020-09-28",
    "endDate": "2020-10-01",
    "city": "New York",
    "country": "United Staates of America",
    "twitter": "@devops_con",
    "cfpUrl": "https://callforpapers.sandsmedia.com"
  }
]<|MERGE_RESOLUTION|>--- conflicted
+++ resolved
@@ -11,7 +11,6 @@
     "cfpEndDate": "2020-01-18"
   },
   {
-<<<<<<< HEAD
     "name": "DevOpsCon London",
     "url": "https://devopscon.io/london",
     "startDate": "2020-04-21",
@@ -20,7 +19,8 @@
     "country": "U.K.",
     "cfpUrl": "https://callforpapers.sandsmedia.com",
     "cfpEndDate": "2019-11-04"
-=======
+  },
+  {
     "name": "DevOpsCon Singapore",
     "url": "https://devopscon.io/singapore",
     "startDate": "2020-03-23",
@@ -30,7 +30,6 @@
     "twitter": "@devops_con",
     "cfpUrl": "https://callforpapers.sandsmedia.com",
     "cfpEndDate": "2019-10-17"
->>>>>>> 1abf823a
   },
   {
     "name": "OSDC",
