[
  {
    "name": "DevOps Gathering",
    "url": "https://devops-gathering.io",
    "startDate": "2020-03-09",
    "endDate": "2020-03-11",
    "city": "Bochum",
    "country": "Germany",
    "twitter": "@DevOpsGathering",
    "cfpUrl": "https://docs.google.com/forms/d/e/1FAIpQLSdOmCTRBBD-thoP8e69mkjSR9xGg81VmHQe2aWvQIcccg3-4Q/viewform",
    "cfpEndDate": "2020-01-18"
  },
  {
<<<<<<< HEAD
    "name": "DevOpsCon Berlin",
    "url": "https://devopscon.io/berlin",
    "startDate": "2020-06-15",
    "endDate": "2020-06-18",
    "city": "Berlin",
    "country": "Germany",
    "twitter": "@devops_con",
    "cfpUrl": "https://callforpapers.sandsmedia.com",
    "cfpEndDate": "2019-12-16"
=======
    "name": "DevOpsCon London",
    "url": "https://devopscon.io/london",
    "startDate": "2020-04-21",
    "endDate": "2020-04-24",
    "city": "London",
    "country": "U.K.",
    "cfpUrl": "https://callforpapers.sandsmedia.com",
    "cfpEndDate": "2019-11-04"
  },
  {
    "name": "DevOpsCon Singapore",
    "url": "https://devopscon.io/singapore",
    "startDate": "2020-03-23",
    "endDate": "2020-03-26",
    "city": "Singapore",
    "country": "Malaysia",
    "twitter": "@devops_con",
    "cfpUrl": "https://callforpapers.sandsmedia.com",
    "cfpEndDate": "2019-10-17"
>>>>>>> 8c54d436
  },
  {
    "name": "OSDC",
    "url": "https://osdc.de",
    "startDate": "2020-06-17",
    "endDate": "2020-06-18",
    "city": "Berlin",
    "country": "Germany"
  },
  {
    "name": "DevOpsCon New York",
    "url": "https://devopscon.io/new-york",
    "startDate": "2020-09-28",
    "endDate": "2020-10-01",
    "city": "New York",
    "country": "United Staates of America",
    "twitter": "@devops_con",
    "cfpUrl": "https://callforpapers.sandsmedia.com"
  }
]<|MERGE_RESOLUTION|>--- conflicted
+++ resolved
@@ -11,7 +11,6 @@
     "cfpEndDate": "2020-01-18"
   },
   {
-<<<<<<< HEAD
     "name": "DevOpsCon Berlin",
     "url": "https://devopscon.io/berlin",
     "startDate": "2020-06-15",
@@ -21,7 +20,8 @@
     "twitter": "@devops_con",
     "cfpUrl": "https://callforpapers.sandsmedia.com",
     "cfpEndDate": "2019-12-16"
-=======
+  },
+  {
     "name": "DevOpsCon London",
     "url": "https://devopscon.io/london",
     "startDate": "2020-04-21",
@@ -41,7 +41,6 @@
     "twitter": "@devops_con",
     "cfpUrl": "https://callforpapers.sandsmedia.com",
     "cfpEndDate": "2019-10-17"
->>>>>>> 8c54d436
   },
   {
     "name": "OSDC",
