[
  {
    "name": "GitLab Commit San Francisco",
    "url": "https://about.gitlab.com/events/commit",
    "startDate": "2020-01-14",
    "endDate": "2020-01-14",
    "city": "San Francisco, CA",
    "country": "U.S.A.",
    "twitter": "@gitlab"
  },
  {
    "name": "Azure Lowlands",
    "url": "https://www.azurelowlands.com",
    "startDate": "2020-01-24",
    "endDate": "2020-01-24",
    "city": "Rotterdam",
    "country": "Netherlands",
    "twitter": "@AzureLowlands"
  },
  {
    "name": "devopsdays Vitoria",
    "url": "https://devopsdays.org/events/2020-vitoria/welcome/",
    "startDate": "2020-02-08",
    "endDate": "2020-02-08",
    "city": "Vitoria",
    "country": "Brazil",
    "twitter": "@devopsdaysvix"
  },
  {
    "name": "devopsdays Guadalajara",
    "url": "https://devopsdays.org/events/2020-guadalajara",
    "startDate": "2020-02-20",
    "endDate": "2020-02-21",
    "city": "Guadalajara",
    "country": "Mexico"
  },
  {
    "name": "devopsdays Madrid",
    "url": "https://devopsdays.org/events/2020-madrid/welcome/",
    "startDate": "2020-02-21",
    "endDate": "2020-02-21",
    "city": "Madrid",
    "country": "Spain",
    "twitter": "@DevOpsDaysMad"
  },
  {
    "name": "devopsdays Geneva",
    "url": "https://devopsdays.org/events/2020-geneva/welcome/",
    "startDate": "2020-02-24",
    "endDate": "2020-02-25",
    "city": "Geneva",
    "country": "Switzerland",
    "twitter": "@DevopsdaysGe"
  },
  {
    "name": "devopsdays Charlotte",
    "url": "https://devopsdays.org/events/2020-charlotte/welcome/",
    "startDate": "2020-02-27",
    "endDate": "2020-02-28",
    "city": "Charlotte, NC",
    "country": "U.S.A.",
    "twitter": "@devopsdays_clt"
  },
  {
    "name": "devopsdays Cáceres",
    "url": "https://devopsdays.org/events/2020-caceres/welcome/",
    "startDate": "2020-03-05",
    "endDate": "2020-03-06",
    "city": "Cáceres",
    "country": "Spain",
    "twitter": "@DevOpsDaysCC"
  },
  {
    "name": "SCALE",
    "url": "https://www.socallinuxexpo.org",
    "startDate": "2020-03-05",
    "endDate": "2020-03-08",
    "city": "Pasadena, CA",
    "country": "U.S.A.",
    "cfpUrl": "https://socallinuxexpo.org/scale/18x/cfp",
    "cfpEndDate": "2019-12-01",
    "twitter": "@socallinuxexpo"
  },
  {
    "name": "Devopsdays Los Angeles",
    "url": "https://devopsdays.org/events/2020-los-angeles/welcome",
    "startDate": "2020-03-06",
    "endDate": "2020-03-06",
    "city": "Pasadena, CA",
    "country": "U.S.A.",
    "twitter": "@devopsdaylax"
  },
  {
    "name": "DevOps Gathering",
    "url": "https://devops-gathering.io",
    "startDate": "2020-03-09",
    "endDate": "2020-03-11",
    "city": "Bochum",
    "country": "Germany",
    "twitter": "@DevOpsGathering"
  },
  {
    "name": "DevOps Talks Conference",
    "url": "https://devops.talksplus.com/au/devops.html",
    "startDate": "2020-03-19",
    "endDate": "2020-03-20",
    "city": "Melbourne",
    "country": "Australia",
    "twitter": "@DOTC2020"
  },
  {
    "name": "DevOps Pro Europe Online",
    "url": "https://devopspro.lt",
    "startDate": "2020-03-24",
    "endDate": "2020-03-26",
    "city": "Online",
    "country": "Online"
  },
  {
    "name": "Virtual Rejekts",
    "url": "https://virtual.rejekts.io",
    "startDate": "2020-04-01",
    "endDate": "2020-04-01",
    "city": "Online",
    "country": "Online",
    "twitter": "@rejektsio"
  },
  {
    "name": "NDC Copenhagen",
    "url": "https://ndccopenhagen.com",
    "startDate": "2020-04-01",
    "endDate": "2020-04-03",
    "city": "Online",
    "country": "Online",
    "twitter": "@NDC_Conferences"
  },
  {
    "name": "Cloud Native Summit",
    "url": "https://cloudnativesummit.online/",
    "startDate": "2020-04-07",
    "endDate": "2020-04-07",
    "city": "Online",
    "country": "Online"
  },
  {
    "name": "All Day DevOps",
    "url": "https://www.alldaydevops.com/spring-break",
    "startDate": "2020-04-17",
    "endDate": "2020-04-17",
    "city": "Online",
    "country": "Online",
    "twitter": "@alldaydevops"
  },
  {
    "name": "NDC Porto",
    "url": "https://ndcporto.com",
    "startDate": "2020-04-21",
    "endDate": "2020-04-24",
    "city": "Online",
    "country": "Online",
    "twitter": "@NDC_Conferences"
  },
  {
    "name": "Red Hat Summit",
    "url": "https://www.redhat.com/en/summit",
    "startDate": "2020-04-28",
    "endDate": "2020-04-29",
    "city": "Online",
    "country": "Online"
  },
  {
    "name": "ServerlessDays Amsterdam Online",
    "url": "https://serverlessdays.nl",
    "startDate": "2020-05-08",
    "endDate": "2020-05-08",
    "city": "Online",
    "country": "Online",
    "twitter": "@serverlessdams"
  },
  {
    "name": "DevOps Kubernetes Camp Remote",
    "url": "https://devops-training.de",
    "startDate": "2020-05-11",
    "endDate": "2020-05-14",
    "city": "Online",
    "country": "Online",
    "twitter": "@Kubernetes_Camp"
  },
  {
    "name": "Accelerate Online",
    "url": "https://www.datastax.com/accelerate",
    "startDate": "2020-05-12",
    "endDate": "2020-05-12",
    "city": "Online",
    "country": "Online",
    "twitter": "@DataStax"
  },
  {
    "name": "RedisConf",
    "url": "https://events.redislabs.com/redisconf20/",
    "startDate": "2020-05-12",
    "endDate": "2020-05-13",
    "city": "Online",
    "country": "Online"
  },
  {
    "name": "CloudBees Connect",
    "url": "https://cloudbeesconnect.com",
    "startDate": "2020-05-19",
    "endDate": "2020-05-20",
    "city": "Online",
    "country": "Online",
    "twitter": "@CloudBees"
  },
  {
    "name": "Container Camp",
    "url": "https://2020.container.camp/web",
    "startDate": "2020-05-22",
    "endDate": "2020-05-22",
    "city": "Online",
    "country": "Online",
    "cfpUrl": "https://containercamp.typeform.com/to/P7EG6i",
    "cfpEndDate": "2020-04-20",
    "twitter": "@containercamp"
  },
  {
    "name": "Docker Con Live",
    "url": "https://docker.events.cube365.net/docker/dockercon",
    "startDate": "2020-05-29",
    "endDate": "2020-05-29",
    "city": "Online",
    "country": "Online",
    "twitter": "@DockerCon"
  },
  {
    "name": "ChefConf Seattle + ChefConf London Online",
    "url": "https://chefconf.io",
    "startDate": "2020-06-02",
    "endDate": "2020-06-02",
    "city": "Online",
    "country": "Online",
    "twitter": "@chef"
  },
  {
    "name": "Cloud Native eParty",
    "url": "https://cloudnativeeparty.com",
    "startDate": "2020-06-02",
    "endDate": "2020-06-02",
    "city": "Online",
    "country": "Online",
    "cfpUrl": "https://sessionize.com/cloud-native-eparty",
    "cfpEndDate": "2020-05-18"
  },
  {
    "name": "DevOps Fest",
    "url": "https://devopsfest.com.ua/indexe.html",
    "startDate": "2020-06-05",
    "endDate": "2020-06-06",
    "city": "Online",
    "country": "Online",
    "twitter": "@devopsfest"
  },
  {
    "name": "NDC Oslo",
    "url": "https://ndcoslo.com",
    "startDate": "2020-06-08",
    "endDate": "2020-06-12",
    "city": "Online",
    "country": "Online",
    "twitter": "@NDC_Conferences"
  },
  {
    "name": "DeveloperWeek Global",
    "url": "https://www.developerweek.com/global",
    "startDate": "2020-06-16",
    "endDate": "2020-06-17",
    "city": "Online",
    "country": "Online",
    "twitter": "@developerweek"
  },
  {
    "name": "stackconf (formerly OSDC)",
    "url": "https://stackconf.eu/",
    "startDate": "2020-06-17",
    "endDate": "2020-06-18",
    "city": "Online",
    "country": "Online"
  },
  {
    "name": "HashiConf Digital",
    "url": "https://hashiconf.com/digital/",
    "startDate": "2020-06-22",
    "endDate": "2020-06-24",
    "city": "Online",
    "country": "Online",
    "twitter": "@HashiConf"
  },
  {
    "name": "JFrog Swamp UP (North America)",
    "url": "https://swampup.jfrog.com",
    "startDate": "2020-06-24",
    "endDate": "2020-06-24",
    "city": "Online",
    "country": "Online",
    "twitter": "@jfrog"
  },
  {
    "name": "DevOpsCon",
    "url": "https://devopscon.io/online-edition-2020",
    "startDate": "2020-06-29",
    "endDate": "2020-06-30",
    "city": "Online",
    "country": "Online",
    "twitter": "@devops_con"
  },
  {
    "name": "JFrog Swamp UP (EMEA)",
    "url": "https://swampup.jfrog.com",
    "startDate": "2020-07-01",
    "endDate": "2020-07-01",
    "city": "Online",
    "country": "Online",
    "twitter": "@jfrog"
  },
  {
    "name": "Continuous Lifecycle",
    "url": "https://continuouslifecycle.london",
    "startDate": "2020-07-15",
    "endDate": "2020-07-15",
    "city": "Online",
    "country": "Online",
    "twitter": "@ConLifecycleLon"
  },
  {
    "name": "devopsdays Denver",
    "url": "https://devopsdays.org/events/2020-denver/welcome/",
    "startDate": "2020-08-10",
    "endDate": "2020-08-12",
    "city": "Denver, CO",
    "country": "U.S.A."
  },
  {
    "name": "KubeCon + CloudNativeCon Europe",
    "url": "https://events.linuxfoundation.org/kubecon-cloudnativecon-europe/",
    "startDate": "2020-08-17",
    "endDate": "2020-08-20",
    "city": "Online",
    "country": "Online",
    "twitter": "@Kubecon_"
  },
  {
    "name": "DevOps Fusion",
    "url": "https://www.devops-fusion.com",
    "startDate": "2020-08-26",
    "endDate": "2020-08-26",
    "city": "Zurich",
    "country": "Switzerland",
    "twitter": "@DevOpsFusion"
  },
  {
    "name": "GitLab Commit",
    "url": "https://about.gitlab.com/events/commit",
    "startDate": "2020-08-26",
    "endDate": "2020-08-26",
    "city": "Online",
    "country": "Online",
    "cfpUrl": "https://docs.google.com/forms/d/e/1FAIpQLSe9_KaaOE0vnMVkAOLSg58V_4WiJffiFsVRpDO904Q4slpZSg/viewform",
    "cfpEndDate": "2020-06-01",
    "twitter": "@GitLab"
  },
  {
    "name": "Swiss Testing Day",
    "url": "https://swisstestingday.ch",
    "startDate": "2020-08-26",
    "endDate": "2020-08-26",
    "city": "Zurich",
    "country": "Switzerland",
    "twitter": "@SwissTesting"
  },
  {
    "name": "DevOpsCon London",
    "url": "https://devopscon.io/london",
    "startDate": "2020-08-31",
    "endDate": "2020-09-03",
    "city": "London",
    "country": "U.K.",
    "twitter": "@devops_con"
  },
  {
    "name": "Devopsdays Zürich",
    "url": "https://devopsdays.org/events/2020-zurich/welcome/",
    "startDate": "2020-09-01",
    "endDate": "2020-09-30",
    "city": "Online",
    "country": "Online"
  },
  {
    "name": "Devopsdays Kiev",
    "url": "https://devopsdays.com.ua",
    "startDate": "2020-09-04",
    "endDate": "2020-09-05",
    "city": "Kiev",
    "country": "Ukraine",
    "twitter": "@days_dev"
  },
  {
    "name": "DevOpsCon Singapore",
    "url": "https://devopscon.io/singapore",
    "startDate": "2020-09-07",
    "endDate": "2020-09-10",
    "city": "Singapore",
    "country": "Singapore",
    "twitter": "@devops_con"
  },
  {
    "name": "DevOps India Summit",
    "url": "https://devopsindiasummit.com",
    "startDate": "2020-09-09",
    "endDate": "2020-09-09",
    "city": "Online",
    "country": "Online",
    "cfpUrl": "https://devopsindiasummit.com/call-for-speakers",
    "cfpEndDate": "2020-05-15"
  },
  {
    "name": "DeveloperWeek DC",
    "url": "https://www.developerweek.com/DC",
    "startDate": "2020-09-15",
    "endDate": "2020-09-16",
    "city": "Washington, D.C.",
    "country": "U.S.A.",
    "cfpUrl": "https://www.developerweek.com/DC/conference/apply-to-speak",
    "twitter": "@DevWeekDC"
  },
  {
    "name": "DevSecOps SKILup Day",
    "url": "https://devopsinstitute.com/devsecops-skilup-day",
    "startDate": "2020-09-17",
    "endDate": "2020-09-17",
    "city": "Online",
    "country": "Online",
    "twitter": "@DEVOPSINST"
  },
  {
    "name": "Devopsdays Cairo",
    "url": "https://devopsdays.org/events/2020-cairo/welcome/",
    "startDate": "2020-09-21",
    "endDate": "2020-09-21",
    "city": "Online",
    "country": "Online"
  },
  {
    "name": "DevOps World",
    "url": "https://www.cloudbees.com/devops-world",
    "startDate": "2020-09-22",
    "endDate": "2020-09-24",
    "city": "Online",
    "country": "Online",
    "twitter": "@devopsworldconf"
  },
  {
    "name": "DevOpsCon New York",
    "url": "https://devopscon.io/new-york",
    "startDate": "2020-09-28",
    "endDate": "2020-10-01",
    "city": "New York, NY",
    "country": "U.S.A.",
    "cfpUrl": "https://callforpapers.sandsmedia.com",
    "twitter": "@devops_con"
  },
  {
    "name": "Devopsdays Prague",
    "url": "https://devopsdays.org/events/2020-prague/welcome/",
    "startDate": "2020-09-29",
    "endDate": "2020-09-30",
    "city": "Prague",
    "country": "Czech Republic",
    "twitter": "@DevOpsDaysPrg"
  },
  {
    "name": "Highload fwdays",
    "url": "https://fwdays.com/en/event/highload-fwdays-2020",
    "startDate": "2020-10-03",
    "endDate": "2020-10-03",
    "city": "Kiev",
    "country": "Ukraine",
    "twitter": "@fwdays",
    "cocUrl": "https://fwdays.com/en/page/code-of-conduct"
  },
  {
    "name": "Speaking About - Web & Mobile development",
    "url": "http://speaking.aidicb.pt",
    "startDate": "2020-10-03",
    "endDate": "2020-10-03",
    "city": "Castelo Branco",
    "country": "Portugal",
    "cocUrl": "http://speaking.aidicb.pt/anti-harrassment-policy"
  },
  {
    "name": "Chaos Conf",
    "url": "https://www.chaosconf.io",
    "startDate": "2020-10-06",
    "endDate": "2020-10-08",
    "city": "Online",
    "country": "Online",
    "twitter": "@chaosconf",
    "cocUrl": "https://res.cloudinary.com/gremlin/image/upload/v1601079832/Chaos%20Conf/Chaos-Conf-Code-of-Conduct.pdf"
  },
  {
    "name": "cPanel LIVE: The Evolution of NGINX in cPanel",
    "url": "https://www.cpanel.live/home",
    "startDate": "2020-10-07",
    "endDate": "2020-10-07",
    "city": "Online",
    "country": "Online",
    "twitter": "@cPanel"
  },
  {
    "name": "CDCon",
    "url": "https://events.linuxfoundation.org/cdcon",
    "startDate": "2020-10-07",
    "endDate": "2020-10-08",
    "city": "Online",
    "country": "Online",
    "twitter": "@CDeliveryFdn",
    "cocUrl": "https://events.linuxfoundation.org/cdcon/attend/code-of-conduct/"
  },
  {
    "name": "DevOpsCon Berlin",
    "url": "https://devopscon.io/berlin",
    "startDate": "2020-10-12",
    "endDate": "2020-10-15",
    "city": "Berlin",
    "country": "Germany",
    "twitter": "@devops_con",
    "cocUrl": "https://devopscon.io/code-of-conduct/"
  },
  {
    "name": "HashiConf US",
    "url": "https://hashiconf.com/us",
    "startDate": "2020-10-12",
    "endDate": "2020-10-15",
    "city": "Online",
    "country": "Online",
    "twitter": "@hashiconf",
    "cocUrl": "https://hashiconf.com/digital-october/code-of-conduct/"
  },
  {
    "name": "DevOps Enterprise Summit",
    "url": "https://events.itrevolution.com/virtual/",
    "startDate": "2020-10-13",
    "endDate": "2020-10-15",
    "city": "Online",
    "country": "Online",
    "twitter": "@ITRevDOES"
  },
  {
    "name": "Unscripted",
    "url": "https://www.unscriptedconf.io",
    "startDate": "2020-10-21",
    "endDate": "2020-10-22",
    "city": "Online",
    "country": "Online",
    "twitter": "@unscriptedconf",
    "cocUrl": "https://www.unscriptedconf.io/#Conduct"
  },
  {
    "name": "containerday",
    "url": "https://2020.containerday.it",
    "startDate": "2020-10-23",
    "endDate": "2020-10-23",
    "city": "Bologna",
    "country": "Italy",
    "twitter": "@containerdayit",
    "cocUrl": "https://2020.containerday.it/coc.html"
  },
  {
    "name": "DevOpsFest",
    "url": "https://devopsfest.ru",
    "startDate": "2020-11-06",
    "endDate": "2020-11-07",
    "city": "Online",
    "country": "Online",
    "cocUrl": "https://2020.devopsfest.ru/en-code-of-conduct"
  },
  {
    "name": "All Day DevOps",
    "url": "https://www.alldaydevops.com",
    "startDate": "2020-11-12",
    "endDate": "2020-11-13",
    "city": "Online",
    "country": "Online",
    "twitter": "@alldaydevops"
  },
  {
    "name": "DeveloperWeek Austin, TX",
    "url": "https://www.developerweek.com/Austin",
    "startDate": "2020-11-17",
    "endDate": "2020-11-18",
    "city": "Austin, TX",
    "country": "U.S.A.",
    "twitter": "@devweekatx",
    "cocUrl": "https://www.devnetwork.com/code-of-conduct/?_ga=2.166983998.1433601102.1601972446-1333229703.1601972446"
  },
  {
    "name": "KubeCon + CloudNativeCon North America",
    "url": "https://events.linuxfoundation.org/kubecon-cloudnativecon-north-america/",
    "startDate": "2020-11-17",
    "endDate": "2020-11-20",
    "city": "Online",
    "country": "Online",
    "twitter": "@CloudNativeFdn",
    "cocUrl": "https://events.linuxfoundation.org/kubecon-cloudnativecon-north-america/attend/code-of-conduct/"
  },
  {
    "name": "fin:CODE",
    "url": "https://www.fintech-code.com",
    "startDate": "2020-11-30",
    "endDate": "2020-12-01",
    "city": "Berlin",
    "country": "Germany",
    "twitter": "@weCONECT"
  },
  {
    "name": "Microservices Summit",
    "url": "https://microservices-summit.de",
    "startDate": "2020-11-30",
    "endDate": "2020-12-02",
    "city": "Online",
    "country": "Online",
    "twitter": "@MicroservSummit",
    "cocUrl": "https://microservices-summit.de/code-of-conduct/",
    "offersSignLanguageOrCC": false
  },
  {
    "name": "DevOpsCon Munich Hybrid",
    "url": "https://devopscon.io/munich",
    "startDate": "2020-11-30",
    "endDate": "2020-12-03",
    "city": "Munich",
    "country": "Germany",
    "cfpUrl": "https://callforpapers.sandsmedia.com",
    "twitter": "@devops_con",
    "cocUrl": "https://devopscon.io/code-of-conduct/"
  },
  {
    "name": "Community Summit TLV",
    "url": "https://tlvcommunity.dev",
    "startDate": "2020-12-17",
    "endDate": "2020-12-17",
    "city": "Online",
    "country": "Online",
    "cfpUrl": "https://tlvcommunity.dev/call-for-papers.html",
    "cfpEndDate": "2020-11-12",
    "twitter": "@devopsdaystlv",
    "cocUrl": "https://tlvcommunity.dev/code-of-conduct.html",
    "offersSignLanguageOrCC": false
  },
  {
<<<<<<< HEAD
    "name": "Continuous Lifecycle: Continuous Delivery Day",
    "url": "https://www.continuouslifecycle.de/continuous_delivery.php",
    "startDate": "2020-11-24",
    "endDate": "2020-11-24",
=======
    "name": "Continuous Lifecycle: Container Deep Dive",
    "url": "https://www.continuouslifecycle.de/container.php",
    "startDate": "2020-12-09",
    "endDate": "2020-12-09",
>>>>>>> 9386465b
    "city": "Online",
    "country": "Online",
    "twitter": "@ConLifecycle",
    "cocUrl": "https://www.continuouslifecycle.de/code_of_conduct.php",
    "offersSignLanguageOrCC": false
  }
]<|MERGE_RESOLUTION|>--- conflicted
+++ resolved
@@ -657,17 +657,21 @@
     "offersSignLanguageOrCC": false
   },
   {
-<<<<<<< HEAD
     "name": "Continuous Lifecycle: Continuous Delivery Day",
     "url": "https://www.continuouslifecycle.de/continuous_delivery.php",
     "startDate": "2020-11-24",
     "endDate": "2020-11-24",
-=======
+    "city": "Online",
+    "country": "Online",
+    "twitter": "@ConLifecycle",
+    "cocUrl": "https://www.continuouslifecycle.de/code_of_conduct.php",
+    "offersSignLanguageOrCC": false
+  },
+  {
     "name": "Continuous Lifecycle: Container Deep Dive",
     "url": "https://www.continuouslifecycle.de/container.php",
     "startDate": "2020-12-09",
     "endDate": "2020-12-09",
->>>>>>> 9386465b
     "city": "Online",
     "country": "Online",
     "twitter": "@ConLifecycle",
