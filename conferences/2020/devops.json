--- conflicted
+++ resolved
@@ -106,7 +106,6 @@
     "twitter": "@DevOpsDaysPrg"
   },
   {
-<<<<<<< HEAD
     "name": "DevOps Fusion",
     "url": "https://www.devops-fusion.com",
     "startDate": "2020-03-18",
@@ -114,7 +113,8 @@
     "city": "Zurich",
     "country": "Switzerland",
     "twitter": "@DevOpsFusion"
-=======
+  },
+  {  
     "name": "DevOps Talks Conference",
     "url": "https://devops.talksplus.com",
     "startDate": "2020-03-19",
@@ -124,7 +124,6 @@
     "twitter": "@DOTC2020",
     "cfpUrl": "https://devops.talksplus.com/submit_talk.html",
     "cfpEndDate": "2020-02-14"
->>>>>>> f824ee74
   },
   {
     "name": "DevOpsCon Singapore",
