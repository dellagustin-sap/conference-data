[
  {
    "name": "7th International Conference on Artificial Intelligence and Applications (AIAPP)",
    "url": "https://cosit2020.org/aiapp/index.html",
    "startDate": "2020-01-25",
    "endDate": "2020-01-26",
    "city": "Zurich",
    "country": "Switzerland"
  },
  {
    "name": "The Deep Learning Summit",
    "url": "https://www.re-work.co/summits/sanfrancisco-summit-2020",
    "startDate": "2020-01-30",
    "endDate": "2020-01-31",
    "city": "San Francisco, CA",
    "country": "U.S.A.",
    "twitter": "@teamrework"
  },
  {
    "name": "AAAI",
    "url": "https://aaai.org/Conferences/AAAI-20",
    "startDate": "2020-02-07",
    "endDate": "2020-02-12",
    "city": "New York, NY",
    "country": "U.S.A.",
    "twitter": "@RealAAAI"
  },
  {
    "name": "Machine Learning Essentials",
    "url": "https://ml-essentials.de",
    "startDate": "2020-02-17",
    "endDate": "2020-02-19",
    "city": "Heidelberg",
    "country": "Germany"
  },
  {
    "name": "AI in Healthcare Qatar",
    "url": "https://www.keynotic.com/AIHQ",
    "startDate": "2020-03-02",
    "endDate": "2020-03-02",
    "city": "Doha",
    "country": "Qatar",
    "twitter": "@keynotic"
  },
  {
    "name": "Women in Data Science (WiDS)",
    "url": "https://www.widsconference.org/conference.html",
    "startDate": "2020-03-02",
    "endDate": "2020-03-02",
    "city": "Stanford, CA",
    "country": "U.S.A.",
    "twitter": "@WiDS_Conference"
  },
  {
    "name": "Data Center World",
    "url": "https://tmt.knect365.com/data-center-world/conference-highlights",
    "startDate": "2020-03-16",
    "endDate": "2020-03-19",
    "city": "San Antonio, TX",
    "country": "U.S.A.",
    "twitter": "@DataCenterWorld"
  },
  {
    "name": "Flink Forward",
    "url": "https://www.flink-forward.org",
    "startDate": "2020-03-23",
    "endDate": "2020-03-25",
    "city": "San Francisco, CA",
    "country": "U.S.A.",
    "twitter": "@FlinkForward"
  },
  {
    "name": "Gartner Data & Analytics Summit",
    "url": "http://www.gartner.com/us/data",
    "startDate": "2020-03-23",
    "endDate": "2020-03-26",
    "city": "Grapevine, TX",
    "country": "U.S.A."
  },
  {
    "name": "Postgres Conference",
    "url": "https://postgresconf.org/conferences/2020",
    "startDate": "2020-03-23",
    "endDate": "2020-03-27",
    "city": "New York, NY",
    "country": "U.S.A.",
    "twitter": "@postgresconf"
  },
  {
    "name": "ODSC East - Open Data Science Conference",
    "url": "https://odsc.com/boston",
    "startDate": "2020-04-14",
    "endDate": "2020-04-17",
    "city": "Online",
    "country": "Online",
    "twitter": "@odsc"
  },
  {
    "name": "AI-CRV",
    "url": "http://www.ai-crv.org/2020/home",
    "startDate": "2020-05-12",
    "endDate": "2020-05-15",
    "city": "Ottawa",
    "country": "Canada"
  },
  {
    "name": "Rise of AI",
    "url": "https://riseof.ai",
    "startDate": "2020-05-13",
    "endDate": "2020-05-14",
    "city": "Berlin",
    "country": "Germany",
    "twitter": "@riseofai"
  },
  {
    "name": "eRum",
    "url": "https://2020.erum.io",
    "startDate": "2020-05-27",
    "endDate": "2020-05-30",
    "city": "Milano",
    "country": "Italy",
    "twitter": "@erum2020_conf"
  },
  {
    "name": "Women in Analytics Conference",
    "url": "http://www.womeninanalytics.org",
    "startDate": "2020-06-03",
    "endDate": "2020-06-05",
    "city": "Columbus, OH",
    "country": "U.S.A.",
    "twitter": "@wia_conference"
  },
  {
    "name": "Berlin Buzzwords",
    "url": "https://berlinbuzzwords.de",
    "startDate": "2020-06-07",
    "endDate": "2020-06-09",
    "city": "Berlin",
    "country": "Germany",
    "cfpUrl": "https://berlinbuzzwords.de/call-submissions",
    "twitter": "@berlinbuzzwords"
  },
  {
    "name": "MongoDB.live",
    "url": "https://www.mongodb.com/world",
    "startDate": "2020-06-09",
    "endDate": "2020-06-10",
    "city": "Online",
    "country": "Online",
    "twitter": "@MongoDB"
  },
  {
    "name": "PGDay.IT",
    "url": "https://2020.pgday.it/en",
    "startDate": "2020-06-11",
    "endDate": "2020-06-12",
    "city": "Bergamo",
    "country": "Italy",
    "twitter": "@PGDayIT"
  },
  {
    "name": "AI to Save the Planet",
    "url": "https://asap_online.eventbrite.nl",
    "startDate": "2020-06-12",
    "endDate": "2020-06-12",
    "city": "Online",
    "country": "Online",
    "twitter": "@FruitPunchAI"
  },
  {
    "name": "Data Science fwdays",
    "url": "https://fwdays.com/event/data-science-fwdays-2020",
    "startDate": "2020-06-13",
    "endDate": "2020-06-13",
    "city": "Kiev",
    "country": "Ukraine",
    "twitter": "@fwdays"
  },
  {
    "name": "AI for Crisis Prediction & Management",
    "url": "https://www.re-work.co/events/webinar-ai-for-crisis-prediction-2020",
    "startDate": "2020-06-17",
    "endDate": "2020-06-17",
    "city": "Online",
    "country": "Online",
    "twitter": "@teamrework"
  },
  {
    "name": "DataXDay",
    "url": "https://dataxday.fr",
    "startDate": "2020-06-17",
    "endDate": "2020-06-17",
    "city": "Paris",
    "country": "France",
    "cfpUrl": "https://conference-hall.io/organizer/event/WJyJvxIZ7i0eQjruPKpv",
    "cfpEndDate": "2020-04-11",
    "twitter": "@dataxday"
  },
  {
    "name": "ML Conference Munich",
    "url": "https://mlconference.ai/munich",
    "startDate": "2020-06-17",
    "endDate": "2020-06-19",
    "city": "Munich",
    "country": "Germany",
    "twitter": "@mlconference"
  },
  {
    "name": "Postgres Vision",
    "url": "https://www.postgresvision.com",
    "startDate": "2020-06-22",
    "endDate": "2020-06-24",
    "city": "Online",
    "country": "Online",
    "twitter": "@PostgresVision"
  },
  {
    "name": "PGIBZ",
    "url": "https://pgibz.io",
    "startDate": "2020-06-25",
    "endDate": "2020-06-26",
    "city": "Ibiza",
    "country": "Spain",
    "twitter": "@pg_ibz"
  },
  {
    "name": "Building an Enterprise Data Platform",
    "url": "https://www.re-work.co/events/webinar:-building-enterprise-data-platform",
    "startDate": "2020-06-30",
    "endDate": "2020-06-30",
    "city": "Online",
    "country": "Online",
    "twitter": "@teamrework"
  },
  {
    "name": "PostgresLondon",
    "url": "https://postgreslondon.org",
    "startDate": "2020-07-07",
    "endDate": "2020-07-08",
    "city": "London",
    "country": "U.K.",
    "cfpUrl": "https://postgreslondon.org/call-for-papers",
    "cfpEndDate": "2020-03-27",
    "twitter": "@Postgres_London"
  },
  {
    "name": "PGDay Russia",
    "url": "https://pgday.ru/en/2020",
    "startDate": "2020-07-10",
    "endDate": "2020-07-10",
    "city": "Saint Petersburg",
    "country": "Russia",
    "cfpUrl": "https://pgday.ru/en/2020/for-speakers",
    "cfpEndDate": "2020-04-06"
  },
  {
    "name": "9th International Conference on Data Mining & Knowledge Management Process (CDKP)",
    "url": "https://icaita2020.org/cdkp/index.html",
    "startDate": "2020-07-11",
    "endDate": "2020-07-12",
    "city": "Toronto",
    "country": "Canada"
  },
  {
    "name": "International Conference on Machine Learning",
    "url": "https://icml.cc",
    "startDate": "2020-07-12",
    "endDate": "2020-07-18",
    "city": "Online",
    "country": "Online",
    "twitter": "@icmlconf"
  },
  {
    "name": "Applied AI",
    "url": "https://odsc.com/applied",
    "startDate": "2020-07-15",
    "endDate": "2020-07-15",
    "city": "Online",
    "country": "Online",
    "twitter": "@ODSC"
  },
  {
    "name": "Data Science and Intelligent Systems Conference",
    "url": "https://www.dsis2020.com",
    "startDate": "2020-07-16",
    "endDate": "2020-07-17",
    "city": "London",
    "country": "U.K."
  },
  {
    "name": "Fighting Financial Crime with AI",
    "url": "https://www.re-work.co/events/webinar-fighting-financial-crime-with-ai",
    "startDate": "2020-07-22",
    "endDate": "2020-07-22",
    "city": "Online",
    "country": "Online",
    "twitter": "@teamrework"
  },
  {
    "name": "OpML",
    "url": "https://www.usenix.org/conference/opml20",
    "startDate": "2020-07-30",
    "endDate": "2020-07-30",
    "city": "Santa Clara, CA",
    "country": "U.S.A.",
    "twitter": "@OpML"
  },
  {
    "name": "Enterprise Connect",
    "url": "https://www.enterpriseconnect.com/orlando/about-enterprise-connect",
    "startDate": "2020-08-03",
    "endDate": "2020-08-05",
    "city": "Orlando, FL",
    "country": "U.S.A.",
    "twitter": "@enterprisecon"
  },
  {
    "name": "Southern Data Science Conference",
    "url": "https://www.southerndatascience.com",
    "startDate": "2020-08-12",
    "endDate": "2020-08-14",
    "city": "Atlanta, GA",
    "country": "U.S.A.",
    "twitter": "@southerndsc"
  },
  {
    "name": "Kafka Summit",
    "url": "https://events.kafka-summit.org/2020",
    "startDate": "2020-08-24",
    "endDate": "2020-08-25",
    "city": "Online",
    "country": "Online",
    "cfpUrl": "https://sessionize.com/kafka-summit-austin-2020",
    "cfpEndDate": "2020-05-17",
    "twitter": "@apachekafka"
  },
  {
    "name": "Fighting AI Bias with High-Quality Training Data",
    "url": "https://www.re-work.co/events/webinar-data-quality-2020",
    "startDate": "2020-08-26",
    "endDate": "2020-08-26",
    "city": "Online",
    "country": "Online",
    "twitter": "@teamrework"
  },
  {
    "name": "Ai4",
    "url": "https://ai4.io",
    "startDate": "2020-09-01",
    "endDate": "2020-09-02",
    "city": "Las Vegas, NV",
    "country": "U.S.A.",
    "twitter": "@Ai4Conferences"
  },
  {
    "name": "International Conference on Artificial Neural Networks",
    "url": "https://icann.coreconferences.com",
    "startDate": "2020-09-08",
    "endDate": "2020-09-09",
    "city": "London",
    "country": "U.K.",
    "cfpUrl": "https://icann.coreconferences.com",
    "cfpEndDate": "2020-08-10"
  },
  {
    "name": "Machine Learning Conference",
    "url": "https://mlconference.ai/singapore",
    "startDate": "2020-09-08",
    "endDate": "2020-09-10",
    "city": "Singapore",
    "country": "Singapore",
    "twitter": "@mlconference"
  },
  {
    "name": "ODSC Dublin",
    "url": "https://odsc.com/dublin",
    "startDate": "2020-09-14",
    "endDate": "2020-09-18",
    "city": "Dublin",
    "country": "Ireland"
  },
  {
    "name": "Global Artificial Intelligence Conf Seattle Sep 16 - 18,",
    "url": "http://www.globalbigdataconference.com/seattle/global-artificial-intelligence-conference/event-122.html",
    "startDate": "2020-09-16",
    "endDate": "2020-09-18",
    "city": "Seattle, WA",
    "country": "U.S.A.",
    "twitter": "@bigdataconf"
  },
  {
    "name": "AI Applications Virtual Summit",
    "url": "https://www.re-work.co/summits/virtual-ai-summit-september-2020",
    "startDate": "2020-09-17",
    "endDate": "2020-09-18",
    "city": "Online",
    "country": "Online",
    "twitter": "@teamrework"
  },
  {
    "name": "ODSC Europe Virtual Conference",
    "url": "https://odsc.com/europe",
    "startDate": "2020-09-17",
    "endDate": "2020-09-19",
    "city": "Online",
    "country": "Online",
    "twitter": "@ODSC"
  },
  {
    "name": "PGDay Austria",
    "url": "https://pgday.at/en",
    "startDate": "2020-09-18",
    "endDate": "2020-09-18",
    "city": "Vienna",
    "country": "Austria",
    "cfpUrl": "https://pgday.at/en/talk-commitee",
    "cfpEndDate": "2020-04-19",
    "twitter": "@PGDayAustria"
  },
  {
    "name": "International Conference on Data Mining and Software Engineering",
    "url": "https://dmse2020.org",
    "startDate": "2020-09-26",
    "endDate": "2020-09-27",
    "city": "Copenhagen",
    "country": "Denmark",
    "cfpUrl": "https://dmse2020.org/submission.html",
    "cfpEndDate": "2020-08-28"
  },
  {
    "name": "SQLbits",
    "url": "https://sqlbits.com",
    "startDate": "2020-09-29",
    "endDate": "2020-10-03",
    "city": "London",
    "country": "U.K."
  },
  {
    "name": "3rd Middle East Banking AI & Analytics Summit",
    "url": "http://mebankingai.com",
    "startDate": "2020-10-05",
    "endDate": "2020-10-06",
    "city": "Dubai",
    "country": "United Arab Emirates",
    "twitter": "@LetsTalkB2B"
  },
  {
    "name": "LatinR",
    "url": "https://latin-r.com",
    "startDate": "2020-10-07",
    "endDate": "2020-10-09",
    "city": "Montevideo",
    "country": "Uruguay",
    "cfpUrl": "https://latin-r.com/blog/presentacion-trabajos",
    "cfpEndDate": "2020-04-30",
    "twitter": "@LatinR_Conf"
  },
  {
    "name": "Data Saturday",
    "url": "https://datasaturday.nl",
    "startDate": "2020-10-10",
    "endDate": "2020-10-10",
    "city": "Ede",
    "country": "Netherlands",
    "twitter": "@datasaturdaynl"
  },
  {
    "name": "dataMinds Connect",
    "url": "https://datamindsconnect.be",
    "startDate": "2020-10-12",
    "endDate": "2020-10-13",
    "city": "Mechelen",
    "country": "Belgium",
    "cfpUrl": "https://sessionize.com/dataminds-connect-2020",
    "cfpEndDate": "2020-05-31",
    "twitter": "@datamindsbe"
  },
  {
    "name": "MCubed - AI, ML, and analytics conference",
    "url": "https://www.mcubed.london",
    "startDate": "2020-10-12",
    "endDate": "2020-10-14",
    "city": "London",
    "country": "U.K.",
    "cfpUrl": "https://www.mcubed.london/call-for-papers",
    "cfpEndDate": "2020-03-30",
    "twitter": "@MCubedLondon"
  },
  {
    "name": "Data2Day",
    "url": "https://www.data2day.de",
    "startDate": "2020-10-19",
    "endDate": "2020-10-21",
    "city": "Heidelberg",
    "country": "Germany",
    "twitter": "@data2day"
  },
  {
    "name": "Global Artificial Intelligence Conference",
    "url": "http://www.globalbigdataconference.com/boston/global-artificial-intelligence-conference/event-123.html",
    "startDate": "2020-10-20",
    "endDate": "2020-10-22",
    "city": "Boston, MA",
    "country": "U.S.A.",
    "twitter": "@bigdataconf"
  },
  {
    "name": "PostgreSQL Conference Europe",
    "url": "https://2020.pgconf.eu",
    "startDate": "2020-10-20",
    "endDate": "2020-10-23",
    "city": "Berlin",
    "country": "Germany",
    "twitter": "@pgconfeu"
  },
  {
    "name": "Quest for Quality",
    "url": "https://www.questforquality.eu",
    "startDate": "2020-10-27",
    "endDate": "2020-10-28",
    "city": "Online",
    "country": "Online",
    "cfpUrl": "https://www.questforquality.eu/event-registration/call-for-papers",
    "cfpEndDate": "2020-07-31",
    "twitter": "@Quest_4_Quality"
  },
  {
    "name": "Quest for Quality Conference",
    "url": "https://www.questforquality.eu",
    "startDate": "2020-10-27",
    "endDate": "2020-10-28",
    "city": "Dublin",
    "country": "Ireland",
    "cfpUrl": "https://www.questforquality.eu/event-registration/call-for-papers",
    "cfpEndDate": "2020-07-31",
    "twitter": "@Quest_4_Quality"
  },
  {
    "name": "AI Dev World",
    "url": "https://aidevworld.com",
    "startDate": "2020-10-27",
    "endDate": "2020-10-29",
    "city": "San Jose, CA",
    "country": "U.S.A.",
    "cfpUrl": "https://aidevworld.com/conference/apply-to-speak",
    "twitter": "@AIDevWorld"
  },
  {
    "name": "European Azure Conference",
    "url": "https://www.europeanazureconference.com",
    "startDate": "2020-10-27",
    "endDate": "2020-10-29",
    "city": "Nice",
    "country": "France",
    "twitter": "@europeanazure"
  },
  {
    "name": "ODSC West",
    "url": "https://odsc.com/california",
    "startDate": "2020-10-27",
    "endDate": "2020-10-30",
    "city": "Online",
    "country": "Online",
    "twitter": "@ODSC"
  },
  {
    "name": "The Responsible AI Forum",
    "url": "http://www.responsibleaiforum.com",
    "startDate": "2020-11-04",
    "endDate": "2020-11-06",
    "city": "Munich",
    "country": "Germany",
    "twitter": "@TRAIF2020"
  },
  {
    "name": "Machine Learning Conference",
    "url": "https://mlconference.ai/munich",
    "startDate": "2020-11-16",
    "endDate": "2020-11-18",
    "city": "Munich",
    "country": "Germany",
    "twitter": "@mlconference"
  },
  {
    "name": "cybernetix.world",
    "url": "https://www.kuppingercole.com/events/cybernetixworld2020",
    "startDate": "2020-11-24",
    "endDate": "2020-11-26",
    "city": "Darmstadt",
    "country": "Germany",
    "cfpUrl": "https://www.kuppingercole.com/events/cybernetixworld2020/callforspeakers",
    "cfpEndDate": "2020-09-07"
  },
  {
    "name": "Data and AI Virtual Forum",
    "url": "https://data-ai-anz.coriniumintelligence.com",
    "startDate": "2020-07-23",
    "endDate": "2020-07-23",
    "city": "Online",
    "country": "Online"
  },
  {
    "name": "ODSC Europe Virtual AI Expo",
    "url": "https://odsc.com/europe/aiexpo",
    "startDate": "2020-09-17",
    "endDate": "2020-09-18",
    "city": "Online",
    "country": "Online",
    "twitter": "@ODSC"
  },
  {
    "name": "Last Thursday in Privacy",
    "url": "https://digital.privsec.info",
    "startDate": "2020-07-30",
    "endDate": "2020-07-30",
    "city": "Online",
    "country": "Online",
    "twitter": "@PrivSecEvents"
  },
  {
    "name": "Big Data and AI Toronto",
    "url": "https://www.bigdata-toronto.com/2020",
    "startDate": "2020-09-29",
    "endDate": "2020-09-30",
    "city": "Toronto",
    "country": "Canada",
    "twitter": "@bigdataaito"
  },
  {
    "name": "DSS Virtual: Applying AI & Machine Learning to Finance & Technology",
    "url": "https://www.datascience.salon/travel-finance-and-technology",
    "startDate": "2020-12-08",
    "endDate": "2020-12-11",
    "city": "Online",
    "country": "Online",
    "twitter": "@DataSciSalon",
    "cfpUrl": "https://formulatedby.typeform.com/to/cNIXwj"
  },
  {
    "name": "DSS Virtual: Applying AI & Machine Learning to Retail & E-Commerce",
    "url": "https://www.datascience.salon/retail-and-ecommerce",
    "startDate": "2020-11-17",
    "endDate": "2020-11-20",
    "city": "Online",
    "country": "Online",
    "twitter": "@DataSciSalon",
    "cfpUrl": "https://formulatedby.typeform.com/to/cNIXwj"
  },
  {
    "name": "DSS Virtual: Applying AI & ML to Media, Advertising & Entertainment",
    "url": "https://www.datascience.salon/media-advertising-and-entertainment",
    "startDate": "2020-09-22",
    "endDate": "2020-09-25",
    "city": "Online",
    "country": "Online",
    "twitter": "@DataSciSalon",
    "cfpUrl": "https://formulatedby.typeform.com/to/cNIXwj"
  },
  {
    "name": "Voice Conference",
    "url": "https://voicecon.net",
    "startDate": "2020-12-07",
    "endDate": "2020-12-09",
    "city": "Berlin",
    "country": "Germany",
    "twitter": "@Voice_Con"
  },
  {
    "name": "GIDS.AI/ML & DATA Live",
    "url": "https://www.wurreka.com/ict/virtual-conference/aiml",
    "startDate": "2020-12-03",
    "endDate": "2020-12-03",
    "city": "Online",
    "country": "Online",
    "twitter": "@developersummit",
    "cfpUrl": "https://www.wurreka.com/ict/virtual-conference/aiml",
    "cfpEndDate": "2020-11-20"
  },
  {
<<<<<<< HEAD
    "name": "AI Champions, Online - Trading & Investment",
    "url": "https://aico-trading.coriniumintelligence.com",
    "startDate": "2020-10-06",
    "endDate": "2020-10-08",
    "city": "Online",
    "country": "Online",
    "twitter": "@coriniumglobal"
=======
    "name": "AI Dev Day",
    "url": "https://konf.me/addconf",
    "startDate": "2020-09-25",
    "endDate": "2020-09-25",
    "city": "Online",
    "country": "Online",
    "cfpUrl": "http://konf.me/addcfp",
    "cfpEndDate": "2020-09-10"
>>>>>>> 8bb4f9fb
  }
]<|MERGE_RESOLUTION|>--- conflicted
+++ resolved
@@ -677,7 +677,6 @@
     "cfpEndDate": "2020-11-20"
   },
   {
-<<<<<<< HEAD
     "name": "AI Champions, Online - Trading & Investment",
     "url": "https://aico-trading.coriniumintelligence.com",
     "startDate": "2020-10-06",
@@ -685,7 +684,8 @@
     "city": "Online",
     "country": "Online",
     "twitter": "@coriniumglobal"
-=======
+  },
+  {
     "name": "AI Dev Day",
     "url": "https://konf.me/addconf",
     "startDate": "2020-09-25",
@@ -694,6 +694,5 @@
     "country": "Online",
     "cfpUrl": "http://konf.me/addcfp",
     "cfpEndDate": "2020-09-10"
->>>>>>> 8bb4f9fb
   }
 ]