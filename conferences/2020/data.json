--- conflicted
+++ resolved
@@ -508,21 +508,21 @@
     "twitter": "@ODSC"
   },
   {
-<<<<<<< HEAD
     "name": "Fighting AI Bias with High-Quality Training Data",
     "url": "https://www.re-work.co/events/webinar-data-quality-2020",
     "startDate": "2020-08-26",
     "endDate": "2020-08-26",
     "city": "Online",
     "country": "Online ",
-=======
+    "twitter": "@teamrework"
+  },
+  {
     "name": "AI Applications Virtual Summit",
     "url": "https://www.re-work.co/summits/virtual-ai-summit-september-2020",
     "startDate": "2020-09-17",
     "endDate": "2020-09-18",
     "city": "Online",
     "country": "Online",
->>>>>>> caf413c2
     "twitter": "@teamrework"
   }
 ]