[
  {
    "name": "7th International Conference on Artificial Intelligence and Applications (AIAPP)",
    "url": "https://cosit2020.org/aiapp/index.html",
    "startDate": "2020-01-25",
    "endDate": "2020-01-26",
    "city": "Zurich",
    "country": "Switzerland"
  },
  {
    "name": "The Deep Learning Summit",
    "url": "https://www.re-work.co/summits/sanfrancisco-summit-2020",
    "startDate": "2020-01-30",
    "endDate": "2020-01-31",
    "city": "San Francisco, CA",
    "country": "U.S.A.",
    "twitter": "@teamrework"
  },
  {
    "name": "AAAI",
    "url": "https://aaai.org/Conferences/AAAI-20",
    "startDate": "2020-02-07",
    "endDate": "2020-02-12",
    "city": "New York, NY",
    "country": "U.S.A.",
    "twitter": "@RealAAAI"
  },
  {
    "name": "Machine Learning Essentials",
    "url": "https://ml-essentials.de",
    "startDate": "2020-02-17",
    "endDate": "2020-02-19",
    "city": "Heidelberg",
    "country": "Germany"
  },
  {
    "name": "AI in Healthcare Qatar",
    "url": "https://www.keynotic.com/AIHQ",
    "startDate": "2020-03-02",
    "endDate": "2020-03-02",
    "city": "Doha",
    "country": "Qatar",
    "twitter": "@keynotic"
  },
  {
    "name": "Women in Data Science (WiDS)",
    "url": "https://www.widsconference.org/conference.html",
    "startDate": "2020-03-02",
    "endDate": "2020-03-02",
    "city": "Stanford, CA",
    "country": "U.S.A.",
    "twitter": "@WiDS_Conference"
  },
  {
    "name": "Data Center World",
    "url": "https://tmt.knect365.com/data-center-world/conference-highlights",
    "startDate": "2020-03-16",
    "endDate": "2020-03-19",
    "city": "San Antonio, TX",
    "country": "U.S.A.",
    "twitter": "@DataCenterWorld"
  },
  {
    "name": "Flink Forward",
    "url": "https://www.flink-forward.org",
    "startDate": "2020-03-23",
    "endDate": "2020-03-25",
    "city": "San Francisco, CA",
    "country": "U.S.A.",
    "twitter": "@FlinkForward"
  },
  {
    "name": "Gartner Data & Analytics Summit",
    "url": "http://www.gartner.com/us/data",
    "startDate": "2020-03-23",
    "endDate": "2020-03-26",
    "city": "Grapevine, TX",
    "country": "U.S.A."
  },
  {
    "name": "Postgres Conference",
    "url": "https://postgresconf.org/conferences/2020",
    "startDate": "2020-03-23",
    "endDate": "2020-03-27",
    "city": "New York, NY",
    "country": "U.S.A.",
    "twitter": "@postgresconf"
  },
  {
    "name": "ODSC East - Open Data Science Conference",
    "url": "https://odsc.com/boston",
    "startDate": "2020-04-14",
    "endDate": "2020-04-17",
    "city": "Online",
    "country": "Online",
    "twitter": "@odsc"
  },
  {
    "name": "AI-CRV",
    "url": "http://www.ai-crv.org/2020/home",
    "startDate": "2020-05-12",
    "endDate": "2020-05-15",
    "city": "Ottawa",
    "country": "Canada"
  },
  {
    "name": "Rise of AI",
    "url": "https://riseof.ai",
    "startDate": "2020-05-13",
    "endDate": "2020-05-14",
    "city": "Berlin",
    "country": "Germany",
    "twitter": "@riseofai"
  },
  {
    "name": "eRum",
    "url": "https://2020.erum.io",
    "startDate": "2020-05-27",
    "endDate": "2020-05-30",
    "city": "Milano",
    "country": "Italy",
    "twitter": "@erum2020_conf"
  },
  {
    "name": "Women in Analytics Conference",
    "url": "http://www.womeninanalytics.org",
    "startDate": "2020-06-03",
    "endDate": "2020-06-05",
    "city": "Columbus, OH",
    "country": "U.S.A.",
    "twitter": "@wia_conference"
  },
  {
    "name": "Berlin Buzzwords",
    "url": "https://berlinbuzzwords.de",
    "startDate": "2020-06-07",
    "endDate": "2020-06-09",
    "city": "Berlin",
    "country": "Germany",
    "cfpUrl": "https://berlinbuzzwords.de/call-submissions",
    "twitter": "@berlinbuzzwords"
  },
  {
    "name": "MongoDB.live",
    "url": "https://www.mongodb.com/world",
    "startDate": "2020-06-09",
    "endDate": "2020-06-10",
    "city": "Online",
    "country": "Online",
    "twitter": "@MongoDB"
  },
  {
    "name": "PGDay.IT",
    "url": "https://2020.pgday.it/en",
    "startDate": "2020-06-11",
    "endDate": "2020-06-12",
    "city": "Bergamo",
    "country": "Italy",
    "twitter": "@PGDayIT"
  },
  {
    "name": "AI to Save the Planet",
    "url": "https://asap_online.eventbrite.nl",
    "startDate": "2020-06-12",
    "endDate": "2020-06-12",
    "city": "Online",
    "country": "Online",
    "twitter": "@FruitPunchAI"
  },
  {
    "name": "Data Science fwdays",
    "url": "https://fwdays.com/event/data-science-fwdays-2020",
    "startDate": "2020-06-13",
    "endDate": "2020-06-13",
    "city": "Kiev",
    "country": "Ukraine",
    "twitter": "@fwdays"
  },
  {
    "name": "AI for Crisis Prediction & Management",
    "url": "https://www.re-work.co/events/webinar-ai-for-crisis-prediction-2020",
    "startDate": "2020-06-17",
    "endDate": "2020-06-17",
    "city": "Online",
    "country": "Online",
    "twitter": "@teamrework"
  },
  {
    "name": "DataXDay",
    "url": "https://dataxday.fr",
    "startDate": "2020-06-17",
    "endDate": "2020-06-17",
    "city": "Paris",
    "country": "France",
    "cfpUrl": "https://conference-hall.io/organizer/event/WJyJvxIZ7i0eQjruPKpv",
    "cfpEndDate": "2020-04-11",
    "twitter": "@dataxday"
  },
  {
    "name": "ML Conference Munich",
    "url": "https://mlconference.ai/munich",
    "startDate": "2020-06-17",
    "endDate": "2020-06-19",
    "city": "Munich",
    "country": "Germany",
    "twitter": "@mlconference"
  },
  {
    "name": "Postgres Vision",
    "url": "https://www.postgresvision.com",
    "startDate": "2020-06-22",
    "endDate": "2020-06-24",
    "city": "Online",
    "country": "Online",
    "twitter": "@PostgresVision"
  },
  {
    "name": "PGIBZ",
    "url": "https://pgibz.io",
    "startDate": "2020-06-25",
    "endDate": "2020-06-26",
    "city": "Ibiza",
    "country": "Spain",
    "twitter": "@pg_ibz"
  },
  {
    "name": "Building an Enterprise Data Platform",
    "url": "https://www.re-work.co/events/webinar:-building-enterprise-data-platform",
    "startDate": "2020-06-30",
    "endDate": "2020-06-30",
    "city": "Online",
    "country": "Online",
    "twitter": "@teamrework"
  },
  {
    "name": "PostgresLondon",
    "url": "https://postgreslondon.org",
    "startDate": "2020-07-07",
    "endDate": "2020-07-08",
    "city": "London",
    "country": "U.K.",
    "cfpUrl": "https://postgreslondon.org/call-for-papers",
    "cfpEndDate": "2020-03-27",
    "twitter": "@Postgres_London"
  },
  {
    "name": "PGDay Russia",
    "url": "https://pgday.ru/en/2020",
    "startDate": "2020-07-10",
    "endDate": "2020-07-10",
    "city": "Saint Petersburg",
    "country": "Russia",
    "cfpUrl": "https://pgday.ru/en/2020/for-speakers",
    "cfpEndDate": "2020-04-06"
  },
  {
    "name": "9th International Conference on Data Mining & Knowledge Management Process (CDKP)",
    "url": "https://icaita2020.org/cdkp/index.html",
    "startDate": "2020-07-11",
    "endDate": "2020-07-12",
    "city": "Toronto",
    "country": "Canada"
  },
  {
    "name": "International Conference on Machine Learning",
    "url": "https://icml.cc",
    "startDate": "2020-07-12",
    "endDate": "2020-07-18",
    "city": "Online",
    "country": "Online",
    "twitter": "@icmlconf"
  },
  {
    "name": "Applied AI",
    "url": "https://odsc.com/applied",
    "startDate": "2020-07-15",
    "endDate": "2020-07-15",
    "city": "Online",
    "country": "Online",
    "twitter": "@ODSC"
  },
  {
    "name": "Data Science and Intelligent Systems Conference",
    "url": "https://www.dsis2020.com",
    "startDate": "2020-07-16",
    "endDate": "2020-07-17",
    "city": "London",
    "country": "U.K."
  },
  {
    "name": "Fighting Financial Crime with AI",
    "url": "https://www.re-work.co/events/webinar-fighting-financial-crime-with-ai",
    "startDate": "2020-07-22",
    "endDate": "2020-07-22",
    "city": "Online",
    "country": "Online",
    "twitter": "@teamrework"
  },
  {
    "name": "OpML",
    "url": "https://www.usenix.org/conference/opml20",
    "startDate": "2020-07-30",
    "endDate": "2020-07-30",
    "city": "Santa Clara, CA",
    "country": "U.S.A.",
    "twitter": "@OpML"
  },
  {
    "name": "Enterprise Connect",
    "url": "https://www.enterpriseconnect.com/orlando/about-enterprise-connect",
    "startDate": "2020-08-03",
    "endDate": "2020-08-05",
    "city": "Orlando, FL",
    "country": "U.S.A.",
    "twitter": "@enterprisecon"
  },
  {
    "name": "Southern Data Science Conference",
    "url": "https://www.southerndatascience.com",
    "startDate": "2020-08-12",
    "endDate": "2020-08-14",
    "city": "Atlanta, GA",
    "country": "U.S.A.",
    "twitter": "@southerndsc"
  },
  {
    "name": "Kafka Summit",
    "url": "https://events.kafka-summit.org/2020",
    "startDate": "2020-08-24",
    "endDate": "2020-08-25",
    "city": "Online",
    "country": "Online",
    "cfpUrl": "https://sessionize.com/kafka-summit-austin-2020",
    "cfpEndDate": "2020-05-17",
    "twitter": "@apachekafka"
  },
  {
    "name": "Fighting AI Bias with High-Quality Training Data",
    "url": "https://www.re-work.co/events/webinar-data-quality-2020",
    "startDate": "2020-08-26",
    "endDate": "2020-08-26",
    "city": "Online",
    "country": "Online",
    "twitter": "@teamrework"
  },
  {
    "name": "Ai4",
    "url": "https://ai4.io",
    "startDate": "2020-09-01",
    "endDate": "2020-09-02",
    "city": "Las Vegas, NV",
    "country": "U.S.A.",
    "twitter": "@Ai4Conferences"
  },
  {
    "name": "International Conference on Artificial Neural Networks",
    "url": "https://icann.coreconferences.com",
    "startDate": "2020-09-08",
    "endDate": "2020-09-09",
    "city": "London",
    "country": "U.K.",
    "cfpUrl": "https://icann.coreconferences.com",
    "cfpEndDate": "2020-08-10"
  },
  {
    "name": "Machine Learning Conference",
    "url": "https://mlconference.ai/singapore",
    "startDate": "2020-09-08",
    "endDate": "2020-09-10",
    "city": "Singapore",
    "country": "Singapore",
    "twitter": "@mlconference"
  },
  {
    "name": "ODSC Dublin",
    "url": "https://odsc.com/dublin",
    "startDate": "2020-09-14",
    "endDate": "2020-09-18",
    "city": "Dublin",
    "country": "Ireland"
  },
  {
    "name": "Global Artificial Intelligence Conf Seattle Sep 16 - 18,",
    "url": "http://www.globalbigdataconference.com/seattle/global-artificial-intelligence-conference/event-122.html",
    "startDate": "2020-09-16",
    "endDate": "2020-09-18",
    "city": "Seattle, WA",
    "country": "U.S.A.",
    "twitter": "@bigdataconf"
  },
  {
    "name": "AI Applications Virtual Summit",
    "url": "https://www.re-work.co/summits/virtual-ai-summit-september-2020",
    "startDate": "2020-09-17",
    "endDate": "2020-09-18",
    "city": "Online",
    "country": "Online",
    "twitter": "@teamrework"
  },
  {
    "name": "ODSC Europe Virtual Conference",
    "url": "https://odsc.com/europe",
    "startDate": "2020-09-17",
    "endDate": "2020-09-19",
    "city": "Online",
    "country": "Online",
    "twitter": "@ODSC"
  },
  {
    "name": "PGDay Austria",
    "url": "https://pgday.at/en",
    "startDate": "2020-09-18",
    "endDate": "2020-09-18",
    "city": "Vienna",
    "country": "Austria",
    "cfpUrl": "https://pgday.at/en/talk-commitee",
    "cfpEndDate": "2020-04-19",
    "twitter": "@PGDayAustria"
  },
  {
    "name": "International Conference on Data Mining and Software Engineering",
    "url": "https://dmse2020.org",
    "startDate": "2020-09-26",
    "endDate": "2020-09-27",
    "city": "Copenhagen",
    "country": "Denmark",
    "cfpUrl": "https://dmse2020.org/submission.html",
    "cfpEndDate": "2020-08-28"
  },
  {
    "name": "SQLbits",
    "url": "https://sqlbits.com",
    "startDate": "2020-09-29",
    "endDate": "2020-10-03",
    "city": "London",
    "country": "U.K."
  },
  {
    "name": "3rd Middle East Banking AI & Analytics Summit",
    "url": "http://mebankingai.com",
    "startDate": "2020-10-05",
    "endDate": "2020-10-06",
    "city": "Dubai",
    "country": "United Arab Emirates",
    "twitter": "@LetsTalkB2B"
  },
  {
    "name": "LatinR",
    "url": "https://latin-r.com",
    "startDate": "2020-10-07",
    "endDate": "2020-10-09",
    "city": "Montevideo",
    "country": "Uruguay",
    "cfpUrl": "https://latin-r.com/blog/presentacion-trabajos",
    "cfpEndDate": "2020-04-30",
    "twitter": "@LatinR_Conf"
  },
  {
    "name": "Data Saturday",
    "url": "https://datasaturday.nl",
    "startDate": "2020-10-10",
    "endDate": "2020-10-10",
    "city": "Ede",
    "country": "Netherlands",
    "twitter": "@datasaturdaynl"
  },
  {
    "name": "dataMinds Connect",
    "url": "https://datamindsconnect.be",
    "startDate": "2020-10-12",
    "endDate": "2020-10-13",
    "city": "Mechelen",
    "country": "Belgium",
    "cfpUrl": "https://sessionize.com/dataminds-connect-2020",
    "cfpEndDate": "2020-05-31",
    "twitter": "@datamindsbe"
  },
  {
    "name": "MCubed - AI, ML, and analytics conference",
    "url": "https://www.mcubed.london",
    "startDate": "2020-10-12",
    "endDate": "2020-10-14",
    "city": "London",
    "country": "U.K.",
    "cfpUrl": "https://www.mcubed.london/call-for-papers",
    "cfpEndDate": "2020-03-30",
    "twitter": "@MCubedLondon"
  },
  {
    "name": "Data2Day",
    "url": "https://www.data2day.de",
    "startDate": "2020-10-19",
    "endDate": "2020-10-21",
    "city": "Heidelberg",
    "country": "Germany",
    "twitter": "@data2day"
  },
  {
    "name": "Global Artificial Intelligence Conference",
    "url": "http://www.globalbigdataconference.com/boston/global-artificial-intelligence-conference/event-123.html",
    "startDate": "2020-10-20",
    "endDate": "2020-10-22",
    "city": "Boston, MA",
    "country": "U.S.A.",
    "twitter": "@bigdataconf"
  },
  {
    "name": "PostgreSQL Conference Europe",
    "url": "https://2020.pgconf.eu",
    "startDate": "2020-10-20",
    "endDate": "2020-10-23",
    "city": "Berlin",
    "country": "Germany",
    "twitter": "@pgconfeu"
  },
  {
    "name": "Quest for Quality",
    "url": "https://www.questforquality.eu",
    "startDate": "2020-10-27",
    "endDate": "2020-10-28",
    "city": "Online",
    "country": "Online",
    "cfpUrl": "https://www.questforquality.eu/event-registration/call-for-papers",
    "cfpEndDate": "2020-07-31",
    "twitter": "@Quest_4_Quality"
  },
  {
    "name": "Quest for Quality Conference",
    "url": "https://www.questforquality.eu",
    "startDate": "2020-10-27",
    "endDate": "2020-10-28",
    "city": "Dublin",
    "country": "Ireland",
    "cfpUrl": "https://www.questforquality.eu/event-registration/call-for-papers",
    "cfpEndDate": "2020-07-31",
    "twitter": "@Quest_4_Quality"
  },
  {
    "name": "AI Dev World",
    "url": "https://aidevworld.com",
    "startDate": "2020-10-27",
    "endDate": "2020-10-29",
    "city": "San Jose, CA",
    "country": "U.S.A.",
    "cfpUrl": "https://aidevworld.com/conference/apply-to-speak",
    "twitter": "@AIDevWorld"
  },
  {
    "name": "European Azure Conference",
    "url": "https://www.europeanazureconference.com",
    "startDate": "2020-10-27",
    "endDate": "2020-10-29",
    "city": "Nice",
    "country": "France",
    "twitter": "@europeanazure"
  },
  {
    "name": "ODSC West",
    "url": "https://odsc.com/california",
    "startDate": "2020-10-27",
    "endDate": "2020-10-30",
    "city": "Online",
    "country": "Online",
    "twitter": "@ODSC"
  },
  {
    "name": "The Responsible AI Forum",
    "url": "http://www.responsibleaiforum.com",
    "startDate": "2020-11-04",
    "endDate": "2020-11-06",
    "city": "Munich",
    "country": "Germany",
    "twitter": "@TRAIF2020"
  },
  {
    "name": "Machine Learning Conference",
    "url": "https://mlconference.ai/munich",
    "startDate": "2020-11-16",
    "endDate": "2020-11-18",
    "city": "Munich",
    "country": "Germany",
    "twitter": "@mlconference"
  },
  {
    "name": "cybernetix.world",
    "url": "https://www.kuppingercole.com/events/cybernetixworld2020",
    "startDate": "2020-11-24",
    "endDate": "2020-11-26",
    "city": "Darmstadt",
    "country": "Germany",
    "cfpUrl": "https://www.kuppingercole.com/events/cybernetixworld2020/callforspeakers",
    "cfpEndDate": "2020-09-07"
  },
  {
    "name": "Data and AI Virtual Forum",
    "url": "https://data-ai-anz.coriniumintelligence.com",
    "startDate": "2020-07-23",
    "endDate": "2020-07-23",
    "city": "Online",
    "country": "Online"
  },
  {
    "name": "ODSC Europe Virtual AI Expo",
    "url": "https://odsc.com/europe/aiexpo",
    "startDate": "2020-09-17",
    "endDate": "2020-09-18",
    "city": "Online",
    "country": "Online",
    "twitter": "@ODSC"
  },
  {
    "name": "Last Thursday in Privacy",
    "url": "https://digital.privsec.info",
    "startDate": "2020-07-30",
    "endDate": "2020-07-30",
    "city": "Online",
    "country": "Online",
    "twitter": "@PrivSecEvents"
  },
  {
    "name": "Big Data and AI Toronto",
    "url": "https://www.bigdata-toronto.com/2020",
    "startDate": "2020-09-29",
    "endDate": "2020-09-30",
    "city": "Toronto",
    "country": "Canada",
    "twitter": "@bigdataaito"
  },
  {
<<<<<<< HEAD
    "name": "DSS Virtual: Applying AI & Machine Learning to Finance & Technology",
    "url": "https://www.datascience.salon/travel-finance-and-technology",
    "startDate": "2020-12-08",
    "endDate": "2020-12-11",
    "city": "online",
    "country": "online",
    "twitter": "@ DataSciSalon",
=======
    "name": "DSS Virtual: Applying AI & Machine Learning to Retail & E-Commerce",
    "url": "https://www.datascience.salon/retail-and-ecommerce",
    "startDate": "2020-11-17",
    "endDate": "2020-11-20",
    "city": "Online",
    "country": "Online",
    "twitter": "@DataSciSalon",
    "cfpUrl": "https://formulatedby.typeform.com/to/cNIXwj"
  },
  {
    "name": "DSS Virtual: Applying AI & ML to Media, Advertising & Entertainment",
    "url": "https://www.datascience.salon/media-advertising-and-entertainment",
    "startDate": "2020-09-22",
    "endDate": "2020-09-25",
    "city": "Online",
    "country": "Online",
    "twitter": "@DataSciSalon",
>>>>>>> d3c79e26
    "cfpUrl": "https://formulatedby.typeform.com/to/cNIXwj"
  }
]<|MERGE_RESOLUTION|>--- conflicted
+++ resolved
@@ -627,15 +627,15 @@
     "twitter": "@bigdataaito"
   },
   {
-<<<<<<< HEAD
     "name": "DSS Virtual: Applying AI & Machine Learning to Finance & Technology",
     "url": "https://www.datascience.salon/travel-finance-and-technology",
     "startDate": "2020-12-08",
     "endDate": "2020-12-11",
-    "city": "online",
-    "country": "online",
-    "twitter": "@ DataSciSalon",
-=======
+    "city": "Online",
+    "country": "Online",
+    "twitter": "@DataSciSalon",
+    "cfpUrl": "https://formulatedby.typeform.com/to/cNIXwj"
+  },
     "name": "DSS Virtual: Applying AI & Machine Learning to Retail & E-Commerce",
     "url": "https://www.datascience.salon/retail-and-ecommerce",
     "startDate": "2020-11-17",
@@ -653,7 +653,6 @@
     "city": "Online",
     "country": "Online",
     "twitter": "@DataSciSalon",
->>>>>>> d3c79e26
     "cfpUrl": "https://formulatedby.typeform.com/to/cNIXwj"
   }
 ]