--- conflicted
+++ resolved
@@ -480,8 +480,6 @@
     "country": "Germany",
     "twitter": "@data2day"
   },
-<<<<<<< HEAD
-=======
   {
     "name": "PostgreSQL Conference Europe",
     "url": "https://2020.pgconf.eu",
@@ -491,7 +489,6 @@
     "country": "Germany",
     "twitter": "@pgconfeu"
   },
->>>>>>> eb7ab099
   {
     "name": "AI Dev World",
     "url": "https://aidevworld.com",
