--- conflicted
+++ resolved
@@ -365,7 +365,6 @@
     "twitter": "@pg_ibz"
   },
   {
-<<<<<<< HEAD
     "name": "PostgresLondon",
     "url": "https://postgreslondon.org",
     "startDate": "2020-07-07",
@@ -375,7 +374,8 @@
     "twitter": "@Postgres_London",
     "cfpUrl": "https://postgreslondon.org/call-for-papers",
     "cfpEndDate": "2020-03-27"
-=======
+  },
+  {
     "name": "PGDay Russia",
     "url": "https://pgday.ru/en/2020",
     "startDate": "2020-07-10",
@@ -384,7 +384,6 @@
     "country": "Russia",
     "cfpUrl": "https://pgday.ru/en/2020/for-speakers",
     "cfpEndDate": "2020-04-06"
->>>>>>> 5fc87bdd
   },
   {
     "name": "9th International Conference on Data Mining & Knowledge Management Process (CDKP)",
@@ -503,8 +502,6 @@
     "country": "Germany",
     "twitter": "@data2day"
   },
-<<<<<<< HEAD
-=======
   {
     "name": "PostgreSQL Conference Europe",
     "url": "https://2020.pgconf.eu",
@@ -514,7 +511,6 @@
     "country": "Germany",
     "twitter": "@pgconfeu"
   },
->>>>>>> 5fc87bdd
   {
     "name": "AI Dev World",
     "url": "https://aidevworld.com",
