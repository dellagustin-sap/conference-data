--- conflicted
+++ resolved
@@ -508,12 +508,15 @@
     "twitter": "@ODSC"
   },
   {
-<<<<<<< HEAD
     "name": "Building an Enterprise Data Platform",
-    "url": "https://bit.ly/2Yad4a0",
+    "url": "https://www.re-work.co/events/webinar:-building-enterprise-data-platform",
     "startDate": "2020-06-30",
     "endDate": "2020-06-30",
-=======
+    "city": "Online",
+    "country": "Online",
+    "twitter": "@teamrework"
+  },
+  {
     "name": "Fighting Financial Crime with AI",
     "url": "https://www.re-work.co/events/webinar-fighting-financial-crime-with-ai",
     "startDate": "2020-07-22",
@@ -536,7 +539,6 @@
     "url": "https://www.re-work.co/summits/virtual-ai-summit-september-2020",
     "startDate": "2020-09-17",
     "endDate": "2020-09-18",
->>>>>>> ef9ec248
     "city": "Online",
     "country": "Online",
     "twitter": "@teamrework"
