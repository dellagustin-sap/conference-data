[
  {
    "name": "7th International Conference on Artificial Intelligence and Applications (AIAPP)",
    "url": "https://cosit2020.org/aiapp/index.html",
    "startDate": "2020-01-25",
    "endDate": "2020-01-26",
    "city": "zurich",
    "country": "switzerland",
    "cfpUrl": "https://cosit2020.org/aiapp/index.html",
    "cfpEndDate": "2019-11-30"
  },
  {
    "name": "The Deep Learning Summit",
    "url": "https://www.re-work.co/summits/sanfrancisco-summit-2020",
    "startDate": "2020-01-30",
    "endDate": "2020-01-31",
    "city": "San Francisco",
    "country": "U.S.A.",
    "twitter": "@teamrework",
    "cfpUrl": "https://teamrework.wufoo.com/forms/deep-learning-san-francisco-suggest-a-speaker",
    "cfpEndDate": "2019-12-13"
  },
  {
    "name": "AAAI",
    "url": "https://aaai.org/Conferences/AAAI-20",
    "startDate": "2020-02-07",
    "endDate": "2020-02-12",
    "city": "New York",
    "country": "U.S.A.",
    "twitter": "@RealAAAI"
  },
  {
    "name": "Machine Learning Essentials",
    "url": "https://ml-essentials.de",
    "startDate": "2020-02-17",
    "endDate": "2020-02-19",
    "city": "Heidelberg",
    "country": "Germany"
  },
  {
    "name": "AI in Healthcare Qatar",
    "url": "https://www.keynotic.com/AIHQ",
    "startDate": "2020-03-02",
    "endDate": "2020-03-02",
    "city": "Doha",
    "country": "Qatar",
    "twitter": "@keynotic",
    "cfpUrl": "https://www.keynotic.com/AIHQ/register.php",
    "cfpEndDate": "2020-03-01"
  },
  {
    "name": "Women in Data Science (WiDS)",
    "url": "https://www.widsconference.org/conference.html",
    "startDate": "2020-03-02",
    "endDate": "2020-03-02",
    "city": "Stanford, CA",
    "country": "U.S.A.",
    "twitter": "@WiDS_Conference"
  },
  {
    "name": "Data Center World",
    "url": "https://tmt.knect365.com/data-center-world/conference-highlights",
    "startDate": "2020-03-16",
    "endDate": "2020-03-19",
    "city": "San Antonio",
    "country": "U.S.A.",
    "twitter": "@DataCenterWorld"
  },
  {
    "name": "Gartner Data & Analytics Summit",
    "url": "http://www.gartner.com/us/data",
    "startDate": "2020-03-23",
    "endDate": "2020-03-26",
    "city": "Grapevine",
    "country": "U.S.A."
  },
  {
    "name": "Flink Forward",
    "url": "https://www.flink-forward.org",
    "startDate": "2020-03-23",
    "endDate": "2020-03-25",
    "city": "San Francisco",
    "country": "U.S.A.",
    "twitter": "@FlinkForward",
    "cfpUrl": "https://www.flink-forward.org/sf-2020/call-for-presentations",
    "cfpEndDate": "2020-01-12"
  },
  {
    "name": "Flink Forward San Francisco",
    "url": "https://www.flink-forward.org/sf-2020",
    "startDate": "2020-03-23",
    "endDate": "2020-03-25",
    "city": "San Francisco ",
    "country": "U.S.A.",
    "twitter": "@FlinkForward",
    "cfpUrl": "https://www.flink-forward.org/sf-2020/call-for-presentations"
  },
  {
    "name": "Postgres Conference",
    "url": "https://postgresconf.org/conferences/2020",
    "startDate": "2020-03-23",
    "endDate": "2020-03-27",
    "city": "New York",
    "country": "U.S.A.",
    "twitter": "@postgresconf"
  },
  {
    "name": "Machine Learning Conference",
    "url": "https://mlconference.ai/singapore",
    "startDate": "2020-03-24",
    "endDate": "2020-03-26",
    "city": "Singapore",
    "country": "Singapore",
    "twitter": "@mlconference"
  },
  {
    "name": "Nordic PGDay",
    "url": "https://2020.nordicpgday.org",
    "startDate": "2020-03-24",
    "endDate": "2020-03-24",
    "city": "Helsinki",
    "country": "Finland"
  },
  {
    "name": "The Turing Presents: AI UK",
    "url": "https://www.turing.ac.uk/ai-uk#programme",
    "startDate": "2020-03-24",
    "endDate": "2020-03-25",
    "city": "London",
    "country": "U.K."
  },
  {
    "name": "Enterprise Connect",
    "url": "https://www.enterpriseconnect.com/orlando/about-enterprise-connect",
    "startDate": "2020-03-30",
    "endDate": "2020-04-02",
    "city": "Orlando",
    "country": "U.S.A.",
    "twitter": "@enterprisecon"
  },
  {
    "name": "SQLbits",
    "url": "https://sqlbits.com",
    "startDate": "2020-03-31",
    "endDate": "2020-04-04",
    "city": "London",
    "country": "U.K."
  },
  {
    "name": "Reinforce Conference 2.0",
    "url": "http://reinforceconf.com",
    "startDate": "2020-04-06",
    "endDate": "2020-04-08",
    "city": "Budapest",
    "country": "Hungary",
    "twitter": "@reinforceconf",
    "cfpEndDate": "2020-04-03"
  },
  {
    "name": "ODSC East - Open Data Science Conference",
    "url": "https://odsc.com/boston",
    "startDate": "2020-04-13",
    "endDate": "2020-04-17",
    "city": "Boston",
    "country": "U.S.A.",
    "twitter": "@odsc",
    "cfpUrl": "https://odsc.com/boston/call-for-speakers",
    "cfpEndDate": "2019-12-01"
  },
  {
    "name": "Smart Cities & Mobility Ecosystems Conference",
    "url": "https://oreilly.formulated.by/scme-phoenix-2020",
    "startDate": "2020-04-15",
    "endDate": "2020-04-16",
    "city": " Phoenix",
    "country": "U.S.A."
  },
  {
    "name": "Southern Data Science Conference",
    "url": "https://www.southerndatascience.com",
    "startDate": "2020-04-16",
    "endDate": "2020-04-17",
    "city": "Atlanta",
    "country": "U.S.A.",
    "twitter": "@southerndsc",
    "cfpUrl": "https://www.southerndatascience.com/submission-guidline20",
    "cfpEndDate": "2020-01-31"
  },
  {
    "name": "IEEE Infrastructure Conference",
    "url": "https://infrastructure.ieee.org",
    "startDate": "2020-04-29",
    "endDate": "2020-04-30",
    "city": "San Francisco",
    "country": "U.S.A.",
    "twitter": "@IEEEInfra",
    "cfpUrl": "https://infrastructure.ieee.org/calls-for-participation",
    "cfpEndDate": "2020-02-24"
  },
  {
    "name": "OpML'20",
    "url": "https://www.usenix.org/conference/opml20",
    "startDate": "2020-05-01",
    "endDate": "2020-05-01",
    "city": "Santa Clara, CA",
    "country": "U.S.A.",
    "twitter": "@OpML",
    "cfpUrl": "https://www.usenix.org/conference/opml20/call-for-participation",
    "cfpEndDate": "2020-02-25"
  },
  {
    "name": "AI-CRV",
    "url": "http://www.ai-crv.org/2020/home",
    "startDate": "2020-05-12",
    "endDate": "2020-05-15",
    "city": "Ottawa",
    "country": "Canada"
  },
  {
    "name": "Rise of AI",
    "url": "https://riseof.ai",
    "startDate": "2020-05-13",
    "endDate": "2020-05-14",
    "city": "Berlin",
    "country": "Germany",
    "twitter": "@riseofai"
  },
  {
    "name": "Percona Live",
    "url": "https://www.percona.com/live",
    "startDate": "2020-05-18",
    "endDate": "2020-05-20",
    "city": "Austin, TX",
    "country": "U.S.A.",
    "twitter": "@percona",
    "cfpUrl": "https://cfp.percona.com",
    "cfpEndDate": "2020-01-20"
  },
  {
    "name": "International Conference on Logic for Programming, Artificial Intelligence and Reasoning",
    "url": "https://easychair.org/smart-program/LPAR23/index.html",
    "startDate": "2020-05-22",
    "endDate": "2020-05-27",
    "city": "Alicante",
    "country": "Spain",
    "cfpUrl": "https://easychair.org/cfp/LPAR-23",
    "cfpEndDate": "2020-02-15"
  },
  {
    "name": "eRum",
    "url": "https://2020.erum.io",
    "startDate": "2020-05-27",
    "endDate": "2020-05-30",
    "city": "Milan",
    "country": "Italy",
    "twitter": "@erum2020_conf"
  },
  {
    "name": "European Azure Conference",
    "url": "https://www.europeanazureconference.com",
    "startDate": "2020-06-02",
    "endDate": "2020-06-04",
    "city": "Nice ",
    "country": "France ",
    "twitter": "@europeanazure"
  },
  {
    "name": "Women in Analytics Conference",
    "url": "http://www.womeninanalytics.org",
    "startDate": "2020-06-03",
    "endDate": "2020-06-05",
    "city": "Columbus, OH",
    "country": "U.S.A.",
    "twitter": "@wia_conference"
  },
  {
    "name": "Women in Analytics Conference",
    "url": "https://womeninanalytics.com",
    "startDate": "2020-06-03",
    "endDate": "2020-06-05",
    "city": "Columbus, OH",
    "country": "U.S.A.",
    "twitter": "@wia_conference",
    "cfpUrl": "https://womeninanalytics.com/call-for-speakers",
    "cfpEndDate": "2020-02-29"
  },
  {
    "name": "Smart Cities & Mobility Ecosystems Conference",
    "url": "https://oreilly.formulated.by/scme-miami-2020",
    "startDate": "2020-06-03",
    "endDate": "2020-06-04",
    "city": "Miami",
    "country": "U.S.A."
  },
  {
    "name": "Berlin Buzzwords",
    "url": "https://berlinbuzzwords.de",
    "startDate": "2020-06-07",
    "endDate": "2020-06-09",
    "city": "Berlin",
    "country": "Germany",
    "twitter": "@berlinbuzzwords",
    "cfpUrl": "https://berlinbuzzwords.de/call-submissions"
  },
  {
    "name": "PGDay.IT",
    "url": "https://2020.pgday.it/en",
    "startDate": "2020-06-11",
    "endDate": "2020-06-12",
    "city": "Bergamo",
    "country": "Italy",
    "twitter": "@PGDayIT"
  },
  {
    "name": "3rd Middle East Banking AI & Analytics Summit",
    "url": "http://mebankingai.com",
    "startDate": "2020-06-15",
    "endDate": "2020-06-16",
    "city": "Dubai",
    "country": "United Arab Emirates",
    "twitter": "@LetsTalkB2B",
    "cfpUrl": "http://mebankingai.com",
    "cfpEndDate": "2019-12-16"
  },
  {
    "name": "ML Conference Munich",
    "url": "https://mlconference.ai/munich",
    "startDate": "2020-06-17",
    "endDate": "2020-06-19",
    "city": "Munich",
    "country": "Germany",
    "twitter": "@mlconference"
  },
  {
    "name": "DataXDay",
    "url": "https://dataxday.fr",
    "startDate": "2020-06-17",
    "endDate": "2020-06-17",
    "city": "Paris",
    "country": "France",
    "twitter": "@dataxday",
    "cfpUrl": "https://conference-hall.io/organizer/event/WJyJvxIZ7i0eQjruPKpv",
    "cfpEndDate": "2020-04-11"
  },
  {
    "name": "Swiss PGDay",
    "url": "https://pgday.ch/2020",
    "startDate": "2020-06-18",
    "endDate": "2020-06-19",
    "city": "Zurich",
    "country": "Switzerland",
    "twitter": "@swiss_pgday",
    "cfpUrl": "https://pgday.ch/2020/#tabs-2",
    "cfpEndDate": "2020-04-17"
  },
  {
    "name": "Postgres Vision",
    "url": "https://www.postgresvision.com",
    "startDate": "2020-06-22",
    "endDate": "2020-06-24",
    "city": "Boston",
    "country": "U.S.A.",
    "twitter": "@PostgresVision",
    "cfpUrl": "https://www.postgresvision.com/call",
    "cfpEndDate": "2020-02-29"
  },
  {
    "name": "PGIBZ",
    "url": "https://pgibz.io",
    "startDate": "2020-06-25",
    "endDate": "2020-06-26",
    "city": "Ibiza",
    "country": "Spain",
    "twitter": "@pg_ibz"
  },
  {
    "name": "PostgresLondon",
    "url": "https://postgreslondon.org",
    "startDate": "2020-07-07",
    "endDate": "2020-07-08",
    "city": "London",
    "country": "U.K.",
    "twitter": "@Postgres_London",
    "cfpUrl": "https://postgreslondon.org/call-for-papers",
    "cfpEndDate": "2020-03-27"
  },
  {
    "name": "PGDay Russia",
    "url": "https://pgday.ru/en/2020",
    "startDate": "2020-07-10",
    "endDate": "2020-07-10",
    "city": "St. Petersburg",
    "country": "Russia",
    "cfpUrl": "https://pgday.ru/en/2020/for-speakers",
    "cfpEndDate": "2020-04-06"
  },
  {
    "name": "9th International Conference on Data Mining & Knowledge Management Process (CDKP)",
    "url": "https://icaita2020.org/cdkp/index.html",
    "startDate": "2020-07-11",
    "endDate": "2020-07-12",
    "city": "Toronto",
    "country": "Canada",
    "cfpUrl": "https://icaita2020.org/cdkp/index.html",
    "cfpEndDate": "2020-02-29"
  },
  {
    "name": "International Conference on Machine Learning",
    "url": "https://icml.cc",
    "startDate": "2020-07-12",
    "endDate": "2020-07-18",
    "city": "Vienna",
    "country": "Austria",
    "twitter": "@icmlconf",
    "cfpUrl": "https://icml.cc/Conferences/2020/CallForPapers",
    "cfpEndDate": "2020-02-06"
  },
  {
    "name": "Data Science and Intelligent Systems Conference",
    "url": "https://www.dsis2020.com",
    "startDate": "2020-07-16",
    "endDate": "2020-07-17",
    "city": "London",
    "country": "U.K."
  },
  {
    "name": "Ai4",
    "url": "https://ai4.io",
    "startDate": "2020-09-01",
    "endDate": "2020-09-02",
    "city": "Las Vegas, NV",
    "country": "U.S.A.",
    "twitter": "@Ai4Conferences"
  },
  {
    "name": "International Conference on Artificial Neural Networks",
    "url": "https://icann.coreconferences.com",
    "startDate": "2020-09-08",
    "endDate": "2020-09-09",
    "city": "London",
    "country": "U.K.",
    "cfpUrl": "https://icann.coreconferences.com",
    "cfpEndDate": "2020-08-10"
  },
  {
    "name": "ODSC Dublin",
    "url": "https://odsc.com/dublin",
    "startDate": "2020-09-14",
    "endDate": "2020-09-18",
    "city": "Dublin",
    "country": "Ireland"
  },
  {
    "name": "PGDay Austria",
    "url": "https://pgday.at/en",
    "startDate": "2020-09-18",
    "endDate": "2020-09-18",
    "city": "Vienna",
    "country": "Austria",
    "twitter": "@PGDayAustria",
    "cfpUrl": "https://pgday.at/en/talk-commitee",
    "cfpEndDate": "2020-04-19"
  },
  {
    "name": "Data Saturday",
    "url": "https://datasaturday.nl",
    "startDate": "2020-10-10",
    "endDate": "2020-10-10",
    "city": "Ede",
    "country": "Netherlands",
    "twitter": "@datasaturdaynl"
  },
  {
    "name": "MCubed - AI, ML, and analytics conference",
    "url": "https://www.mcubed.london",
    "startDate": "2020-10-12",
    "endDate": "2020-10-14",
    "city": "London",
    "country": "U.K.",
    "twitter": "@MCubedLondon",
    "cfpUrl": "https://www.mcubed.london/call-for-papers",
    "cfpEndDate": "2020-03-30"
  },
  {
    "name": "dataMinds Connect",
    "url": "https://datamindsconnect.be",
    "startDate": "2020-10-12",
    "endDate": "2020-10-13",
    "city": "Mechelen",
    "country": "Belgium",
    "twitter": "@datamindsbe",
    "cfpUrl": "https://sessionize.com/dataminds-connect-2020",
    "cfpEndDate": "2020-05-31"
  },
  {
    "name": "O'Reilly TensorFlow World Conference",
    "url": "https://conferences.oreilly.com/tensorflow/tf-ca",
    "startDate": "2020-10-19",
    "endDate": "2020-10-22",
    "city": "Santa Clara",
    "country": "U.S.A.",
    "twitter": "@TensorFlowWorld",
    "cfpEndDate": "2020-04-14"
  },
  {
    "name": "Data2Day",
    "url": "https://www.data2day.de",
    "startDate": "2020-10-19",
    "endDate": "2020-10-21",
    "city": "Heidelberg",
    "country": "Germany",
    "twitter": "@data2day"
  },
<<<<<<< HEAD
=======
  {
    "name": "PostgreSQL Conference Europe",
    "url": "https://2020.pgconf.eu",
    "startDate": "2020-10-20",
    "endDate": "2020-10-23",
    "city": "Berlin",
    "country": "Germany",
    "twitter": "@pgconfeu"
  },
>>>>>>> 9090843b
  {
    "name": "AI Dev World",
    "url": "https://aidevworld.com",
    "startDate": "2020-10-27",
    "endDate": "2020-10-29",
    "city": "San Jose",
    "country": "U.S.A.",
    "twitter": "@AIDevWorld",
    "cfpUrl": "https://aidevworld.com/conference/apply-to-speak"
  },
  {
    "name": "The Responsible AI Forum",
    "url": "http://www.responsibleaiforum.com",
    "startDate": "2020-11-04",
    "endDate": "2020-11-06",
    "city": "Munich",
    "country": "Germany",
    "twitter": "@TRAIF2020"
  },
  {
    "name": "cybernetix.world",
    "url": "https://www.kuppingercole.com/events/cybernetixworld2020",
    "startDate": "2020-11-24",
    "endDate": "2020-11-26",
    "city": "Darmstadt",
    "country": "Germany",
    "cfpUrl": "https://www.kuppingercole.com/events/cybernetixworld2020/callforspeakers",
    "cfpEndDate": "2020-09-07"
  }
]<|MERGE_RESOLUTION|>--- conflicted
+++ resolved
@@ -511,8 +511,6 @@
     "country": "Germany",
     "twitter": "@data2day"
   },
-<<<<<<< HEAD
-=======
   {
     "name": "PostgreSQL Conference Europe",
     "url": "https://2020.pgconf.eu",
@@ -522,7 +520,6 @@
     "country": "Germany",
     "twitter": "@pgconfeu"
   },
->>>>>>> 9090843b
   {
     "name": "AI Dev World",
     "url": "https://aidevworld.com",
