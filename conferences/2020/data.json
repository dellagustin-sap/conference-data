--- conflicted
+++ resolved
@@ -470,8 +470,6 @@
     "country": "Germany",
     "twitter": "@data2day"
   },
-<<<<<<< HEAD
-=======
   {
     "name": "PostgreSQL Conference Europe",
     "url": "https://2020.pgconf.eu",
@@ -481,7 +479,6 @@
     "country": "Germany",
     "twitter": "@pgconfeu"
   },
->>>>>>> c53fcabe
   {
     "name": "AI Dev World",
     "url": "https://aidevworld.com",
