[
  {
    "name": "BASTA! Spring",
    "url": "https://basta.net",
    "startDate": "2020-02-24",
    "endDate": "2020-02-28",
    "city": "Frankfurt am Main",
    "country": "Germany",
    "twitter": "@BASTAcon",
    "cfpUrl": "https://callforpapers.sandsmedia.com",
    "cfpEndDate": "2019-10-07"
  },
  {
    "name": "dotnetdays",
    "url": "https://dotnetdays.ro",
    "startDate": "2020-02-29",
    "endDate": "2020-02-29",
    "city": "Iasi",
    "country": "Romania",
    "twitter": "@dotnetdaysro",
    "cfpUrl": "https://www.papercall.io/dotnetdaysro",
    "cfpEndDate": "2020-01-01"
  },
  {
    "name": "Visual Studio Live! Las Vegas",
    "url": "https://vslive.com/Events/Las-Vegas-2020/Home.aspx",
    "startDate": "2020-03-01",
    "endDate": "2020-03-06",
    "city": "Las Vegas",
    "country": "U.S.A.",
    "twitter": "@vslive"
  },
  {
    "name": "Future Tech",
    "url": "https://futuretech.nl",
    "startDate": "2020-03-25",
    "endDate": "2020-03-25",
    "city": "Utrecht",
    "country": "Netherlands",
    "twitter": "@FutureTechNL",
    "cfpUrl": "https://sessionize.com/future-tech-2020",
    "cfpEndDate": "2019-12-01"
  },
  {
<<<<<<< HEAD
    "name": "Umbraco Codegarden",
    "url": "https://codegarden20.com",
    "startDate": "2020-05-27",
    "endDate": "2020-05-29",
    "city": "Odense",
    "country": "Denmark",
    "twitter": "@codegarden",
    "cfpUrl": "https://sessionize.com/codegarden-20",
    "cfpEndDate": "2020-01-07"
=======
    "name": "Visual Studio Live! San Diego",
    "url": "https://vslive.com/events/san-diego-2020/home.aspx",
    "startDate": "2020-09-27",
    "endDate": "2021-10-01",
    "city": "San Diego",
    "country": "U.S.A.",
    "twitter": "@vslive"
  },
  {
    "name": "Visual Studio Live! Microsoft Headquarters",
    "url": "https://vslive.com/events/redmond-2020/home.aspx",
    "startDate": "2020-08-03",
    "endDate": "2020-08-07",
    "city": "Redmond",
    "country": "U.S.A.",
    "twitter": "@vslive"
  },
  {
    "name": "Visual Studio Live! Nashville",
    "url": "https://vslive.com/events/nashville-2020/home.aspx",
    "startDate": "2020-05-17",
    "endDate": "2020-05-21",
    "city": "Nashville",
    "country": "U.S.A.",
    "twitter": "@vslive"
  },
  {
    "name": "Visual Studio Live! Austin",
    "url": "https://vslive.com/events/austin-2020/home.aspx",
    "startDate": "2020-03-30",
    "endDate": "2020-04-03",
    "city": "Austin ",
    "country": "U.S.A.",
    "twitter": "@vslive"
>>>>>>> ee7ac43d
  }
]<|MERGE_RESOLUTION|>--- conflicted
+++ resolved
@@ -42,31 +42,11 @@
     "cfpEndDate": "2019-12-01"
   },
   {
-<<<<<<< HEAD
-    "name": "Umbraco Codegarden",
-    "url": "https://codegarden20.com",
-    "startDate": "2020-05-27",
-    "endDate": "2020-05-29",
-    "city": "Odense",
-    "country": "Denmark",
-    "twitter": "@codegarden",
-    "cfpUrl": "https://sessionize.com/codegarden-20",
-    "cfpEndDate": "2020-01-07"
-=======
-    "name": "Visual Studio Live! San Diego",
-    "url": "https://vslive.com/events/san-diego-2020/home.aspx",
-    "startDate": "2020-09-27",
-    "endDate": "2021-10-01",
-    "city": "San Diego",
-    "country": "U.S.A.",
-    "twitter": "@vslive"
-  },
-  {
-    "name": "Visual Studio Live! Microsoft Headquarters",
-    "url": "https://vslive.com/events/redmond-2020/home.aspx",
-    "startDate": "2020-08-03",
-    "endDate": "2020-08-07",
-    "city": "Redmond",
+    "name": "Visual Studio Live! Austin",
+    "url": "https://vslive.com/events/austin-2020/home.aspx",
+    "startDate": "2020-03-30",
+    "endDate": "2020-04-03",
+    "city": "Austin ",
     "country": "U.S.A.",
     "twitter": "@vslive"
   },
@@ -80,13 +60,32 @@
     "twitter": "@vslive"
   },
   {
-    "name": "Visual Studio Live! Austin",
-    "url": "https://vslive.com/events/austin-2020/home.aspx",
-    "startDate": "2020-03-30",
-    "endDate": "2020-04-03",
-    "city": "Austin ",
+    "name": "Umbraco Codegarden",
+    "url": "https://codegarden20.com",
+    "startDate": "2020-05-27",
+    "endDate": "2020-05-29",
+    "city": "Odense",
+    "country": "Denmark",
+    "twitter": "@codegarden",
+    "cfpUrl": "https://sessionize.com/codegarden-20",
+    "cfpEndDate": "2020-01-07"
+  },
+  {
+    "name": "Visual Studio Live! Microsoft Headquarters",
+    "url": "https://vslive.com/events/redmond-2020/home.aspx",
+    "startDate": "2020-08-03",
+    "endDate": "2020-08-07",
+    "city": "Redmond",
     "country": "U.S.A.",
     "twitter": "@vslive"
->>>>>>> ee7ac43d
+  },
+  {
+    "name": "Visual Studio Live! San Diego",
+    "url": "https://vslive.com/events/san-diego-2020/home.aspx",
+    "startDate": "2020-09-27",
+    "endDate": "2021-10-01",
+    "city": "San Diego",
+    "country": "U.S.A.",
+    "twitter": "@vslive"
   }
 ]