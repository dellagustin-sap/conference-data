--- conflicted
+++ resolved
@@ -887,25 +887,25 @@
     "twitter": "@devweeknyc"
   },
   {
-<<<<<<< HEAD
     "name": "DeveloperWeek Global: Architecture",
     "url": "https://developerweekglobal.com/conferences/dw-global-architecture",
     "startDate": "2020-09-15",
     "endDate": "2020-09-15",
-=======
+    "city": "Online",
+    "country": "Online",
+    "twitter": "@developerweek",
+    "cfpUrl": "https://developerweekglobal.com/speakers/apply-to-speak",
+    "cfpEndDate": "2020-07-31"
+  },
+  {
     "name": "DeveloperWeek Global: DevTools",
     "url": "https://developerweekglobal.com/conferences/dw-global-devtools",
     "startDate": "2020-11-10",
     "endDate": "2020-11-10",
->>>>>>> 69ecbfb8
     "city": "Online",
     "country": "Online",
     "twitter": "@developerweek",
     "cfpUrl": "https://developerweekglobal.com/speakers/apply-to-speak",
-<<<<<<< HEAD
-    "cfpEndDate": "2020-07-31"
-=======
     "cfpEndDate": "2020-09-18"
->>>>>>> 69ecbfb8
   }
 ]