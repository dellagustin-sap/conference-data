[
  {
    "name": "AntarctiConf",
    "url": "https://antarcticonf.com/",
    "startDate": "2020-01-05",
    "endDate": "2020-01-21",
    "city": "San Antonio, TX",
    "country": "Chile",
    "twitter": "@AntarctiConf"
  },
  {
    "name": "CodeMash",
    "url": "http://www.codemash.org",
    "startDate": "2020-01-07",
    "endDate": "2020-01-10",
    "city": "Sandusky, OH",
    "country": "U.S.A.",
    "twitter": "@codemash"
  },
  {
    "name": "Redis Day Seattle",
    "url": "https://connect.redislabs.com/redisdayseattle",
    "startDate": "2020-01-13",
    "endDate": "2020-01-14",
    "city": "Seattle, WA",
    "country": "U.S.A."
  },
  {
    "name": "Conf42: Chaos Engineering",
    "url": "https://www.conf42.com",
    "startDate": "2020-01-23",
    "endDate": "2020-01-23",
    "city": "London",
    "country": "U.K.",
    "twitter": "@conf42com"
  },
  {
    "name": "Flutter Europe",
    "url": "https://fluttereurope.dev",
    "startDate": "2020-01-23",
    "endDate": "2020-01-24",
    "city": "Warsaw",
    "country": "Poland",
    "twitter": "@FlutterEurope"
  },
  {
    "name": "7th International Conference on Computer Science and Information Technology (CoSIT)",
    "url": "https://cosit2020.org",
    "startDate": "2020-01-25",
    "endDate": "2020-01-26",
    "city": "Zurich",
    "country": "Switzerland"
  },
  {
    "name": "Silicon Slopes Tech Summit",
    "url": "https://www.siliconslopessummit.com",
    "startDate": "2020-01-30",
    "endDate": "2020-01-31",
    "city": "Salt Lake City, UT",
    "country": "U.S.A.",
    "twitter": "@SiliconSlopes"
  },
  {
    "name": "FOSDEM",
    "url": "https://fosdem.org/2020",
    "startDate": "2020-02-01",
    "endDate": "2020-02-02",
    "city": "Brussels",
    "country": "Belgium",
    "twitter": "@fosdem"
  },
  {
    "name": "JFokus",
    "url": "https://www.jfokus.se",
    "startDate": "2020-02-03",
    "endDate": "2020-02-05",
    "city": "Stockholm",
    "country": "Sweden"
  },
  {
    "name": "OOP",
    "url": "https://www.oop-konferenz.de/oop2020/english.html",
    "startDate": "2020-02-03",
    "endDate": "2020-02-07",
    "city": "Munich",
    "country": "Germany",
    "twitter": "@oop_conference"
  },
  {
    "name": "DDD Europe",
    "url": "https://dddeurope.com/2020",
    "startDate": "2020-02-06",
    "endDate": "2020-02-07",
    "city": "Amsterdam",
    "country": "Netherlands",
    "twitter": "@ddd_eu"
  },
  {
    "name": "Alexa Community Day",
    "url": "https://www.alexacommunity.in",
    "startDate": "2020-02-08",
    "endDate": "2020-02-08",
    "city": "Bangalore",
    "country": "India",
    "twitter": "@AlexaCMBLR"
  },
  {
    "name": "DeveloperWeek",
    "url": "https://www.developerweek.com",
    "startDate": "2020-02-12",
    "endDate": "2020-02-16",
    "city": "Oakland, CA",
    "country": "U.S.A.",
    "twitter": "@developerweek"
  },
  {
    "name": "XML Prague",
    "url": "http://www.xmlprague.cz",
    "startDate": "2020-02-13",
    "endDate": "2020-02-15",
    "city": "Prague",
    "country": "Czech Republic",
    "twitter": "@xmlprague"
  },
  {
    "name": "Global Conference on Technology and Information Management",
    "url": "https://gctim.org",
    "startDate": "2020-02-15",
    "endDate": "2020-02-15",
    "city": "Vancouver",
    "country": "Canada"
  },
  {
    "name": "SINFO 27",
    "url": "http://sinfo.org",
    "startDate": "2020-02-17",
    "endDate": "2020-02-22",
    "city": "Lisboa",
    "country": "Portugal",
    "twitter": "@sinfoist"
  },
  {
    "name": "ConFoo",
    "url": "https://confoo.ca/en/yul2020",
    "startDate": "2020-02-26",
    "endDate": "2020-02-28",
    "city": "Montreal",
    "country": "Canada",
    "twitter": "@confooca"
  },
  {
    "name": "QCon",
    "url": "https://qconlondon.com/",
    "startDate": "2020-03-02",
    "endDate": "2020-03-06",
    "city": "London",
    "country": "U.K.",
    "twitter": "@QConLondon"
  },
  {
    "name": "WECode",
    "url": "https://www.wecodeharvard.org",
    "startDate": "2020-03-06",
    "endDate": "2020-03-08",
    "city": "Cambridge, MA",
    "country": "U.S.A.",
    "twitter": "@WECodeHarvard"
  },
  {
    "name": "Cloud Conf",
    "url": "https://2020.cloudconf.it",
    "startDate": "2020-06-18",
    "endDate": "2020-06-18",
    "city": "Turin",
    "country": "Italy",
    "twitter": "@_CloudConf_"
  },
  {
    "name": "FOSSASIA Summit - Oline",
    "url": "https://summit.fossasia.org",
    "startDate": "2020-03-19",
    "endDate": "2020-03-22",
    "city": "Online",
    "country": "Online",
    "twitter": "@fossasiasg"
  },
  {
    "name": "DevDotNext",
    "url": "https://www.devdotnext.com",
    "startDate": "2020-08-11",
    "endDate": "2020-08-14",
    "city": "Broomfield, CO",
    "country": "U.S.A.",
    "twitter": "@devdotnext"
  },
  {
    "name": "SREcon20 Americas-West",
    "url": "https://www.usenix.org/conference/srecon20americaswest",
    "startDate": "2020-06-02",
    "endDate": "2020-06-04",
    "city": "Santa Clara, CA",
    "country": "U.S.A.",
    "twitter": "@SREcon"
  },
  {
    "name": "Linaro Tech Days",
    "url": "https://connect.linaro.org/linaro-tech-days",
    "startDate": "2020-03-31",
    "endDate": "2020-04-02",
    "city": "Online",
    "country": "Online",
    "twitter": "@linaroorg"
  },
  {
    "name": "Pixels Camp",
    "url": "https://pixels.camp",
    "startDate": "2020-11-26",
    "endDate": "2020-11-28",
    "city": "Lisboa",
    "country": "Portugal",
    "twitter": "@pixelscamp"
  },
  {
    "name": "Codemotion Rome",
    "url": "https://events.codemotion.com/conferences/rome/2020",
    "startDate": "2020-06-11",
    "endDate": "2020-06-12",
    "city": "Rome",
    "country": "Italy",
    "twitter": "@CodemotionIT"
  },
  {
    "name": "Git Commit Show - Online",
    "url": "http://gitcommit.show",
    "startDate": "2020-06-27",
    "endDate": "2020-06-28",
    "city": "Online",
    "country": "Online",
    "twitter": "@invide_labs"
  },
  {
    "name": "Xpand Conference",
    "url": "http://www.xpandconf.com",
    "startDate": "2020-09-05",
    "endDate": "2020-09-06",
    "city": "Amman",
    "country": "Jordan",
    "twitter": "@Xpandconf"
  },
  {
    "name": "#PerfMatters Conference - Online",
    "url": "https://perfmattersconf.com",
    "startDate": "2020-03-31",
    "endDate": "2020-04-01",
    "city": "Online",
    "country": "Online",
    "twitter": "@perfMattersConf"
  },
  {
    "name": "NDC Copenhagen",
    "url": "https://ndccopenhagen.com",
    "startDate": "2020-04-01",
    "endDate": "2020-04-03",
    "city": "Online",
    "country": "Online",
    "twitter": "@NDC_Conferences"
  },
  {
    "name": "microXchg",
    "url": "http://microxchg.io/2020",
    "startDate": "2020-04-02",
    "endDate": "2020-04-03",
    "city": "Online",
    "country": "Online",
    "twitter": "@microXchg"
  },
  {
    "name": "Devoxx",
    "url": "https://www.devoxx.fr",
    "startDate": "2020-07-01",
    "endDate": "2020-07-03",
    "city": "Paris",
    "country": "France",
    "twitter": "@DevoxxFR"
  },
  {
    "name": "Emerging Technologies for the Enterprise",
    "url": "https://2020.phillyemergingtech.com/",
    "startDate": "2020-04-14",
    "endDate": "2020-04-15",
    "city": "Online",
    "country": "Online"
  },
  {
    "name": "AllTheTalks",
    "url": "http://AllTheTalks.online",
    "startDate": "2020-04-15",
    "endDate": "2020-04-15",
    "city": "Online",
    "country": "Online",
    "twitter": "@allthetalksconf"
  },
  {
    "name": "MagnoliaJS",
    "url": "https://magnoliajs.com/",
    "startDate": "2020-04-15",
    "endDate": "2020-04-16",
    "city": "Online",
    "country": "Online"
  },
  {
    "name": "Future Sync",
    "url": "https://futuresync.co.uk",
    "startDate": "2020-04-16",
    "endDate": "2020-04-16",
    "city": "Online",
    "country": "Online",
    "twitter": "@FutureSyncConf"
  },
  {
    "name": "The Developer's Conference",
    "url": "https://thedevconf.com/tdc/2020/belohorizonte",
    "startDate": "2020-11-05",
    "endDate": "2020-11-07",
    "city": "Belo Horizonte",
    "country": "Brazil",
    "twitter": "@TheDevConf"
  },
  {
    "name": "Liferay Digital Solutions Forum (LDSF)",
    "url": "https://www.liferay.com/de/web/events-ldsf-dach",
    "startDate": "2020-04-22",
    "endDate": "2020-04-22",
    "city": "Online",
    "country": "Online",
    "twitter": "@Liferay_DACH"
  },
  {
    "name": "NDC Porto",
    "url": "https://ndcporto.com",
    "startDate": "2020-04-21",
    "endDate": "2020-04-24",
    "city": "Online",
    "country": "Online",
    "twitter": "@NDC_Conferences"
  },
    {
    "name": "Failover Conf",
    "url": "https://failover-conf.heysummit.com/",
    "startDate": "2020-04-21",
    "endDate": "2020-04-24",
    "city": "Online",
    "country": "Online"
  },
  {
    "name": "ML Summit",
    "url": "https://ml-summit.de",
    "startDate": "2020-04-22",
    "endDate": "2020-04-24",
    "city": "Munich",
    "country": "Germany",
    "twitter": "@MLSummit_DE"
  },
  {
    "name": "Apache Flink Forward Virtual Conference",
    "url": "https://www.flink-forward.org/sf-2020",
    "startDate": "2020-04-22",
    "endDate": "2020-04-24",
    "city": "Online",
    "country": "Online"
  },
  {
    "name": "Sparkbox UnConference",
    "url": "https://www.eventbrite.com/e/sparkbox-unconference-tickets-100168119542",
    "startDate": "2020-04-23",
    "endDate": "2020-04-23",
    "city": "Online",
    "country": "Online"
  },
  {
    "name": "Albany Code Camp",
    "url": "https://albanycodecamp.org",
    "startDate": "2020-09-26",
    "endDate": "2020-09-26",
    "city": "Albany, NY",
    "country": "U.S.A.",
    "twitter": "@albanycodecamp"
  },
  {
    "name": "GOTO Chicago",
    "url": "http://gotochgo.com",
    "startDate": "2020-04-27",
    "endDate": "2020-05-01",
    "city": "Online",
    "country": "Online",
    "twitter": "@gotochgo"
  },
  {
    "name": "tabGeeks20",
    "url": "https://www.tabgeeks.com/tabgeeks20",
    "startDate": "2020-04-29",
    "endDate": "2020-05-01",
    "city": "Long Beach, CA",
    "country": "U.S.A.",
    "twitter": "@tabgeeks"
  },
  {
    "name": "Accessibility Club Meetup #9",
    "url": "https://accessibility-club.org/event/accessibility-club-meetup-9-7",
    "startDate": "2020-04-29",
    "endDate": "2020-04-29",
    "city": "Düsseldorf",
    "country": "Germany",
    "twitter": "@a11yclub"
  },
  {
    "name": "DeveloperWeek Seattle: Cloud Edition",
    "url": "https://www.developerweek.com/CloudEdition",
    "startDate": "2020-09-28",
    "endDate": "2020-09-29",
    "city": "Seattle, WA",
    "country": "U.S.A.",
    "twitter": "@devweeksea"
  },
  {
    "name": "IBM Think Digital 2020",
    "url": "https://www.ibm.com/events/think/",
    "startDate": "2020-05-05",
    "endDate": "2020-05-07",
    "city": "Online",
    "country": "Online"
  },
  {
    "name": "Micro CPH",
    "url": "https://microcph.dk",
    "startDate": "2020-05-11",
    "endDate": "2020-05-12",
    "city": "Copenhagen",
    "country": "Denmark",
    "twitter": "@MicroCPH"
  },
  {
    "name": "Tech Inclusion",
    "url": "https://techinclusion.co/summit/",
    "startDate": "2020-05-12",
    "endDate": "2020-05-12",
    "city": "Online",
    "country": "Online"
  },
  {
    "name": "ScaleConf Colombia",
    "url": "http://scaleconfco.com",
    "startDate": "2020-05-14",
    "endDate": "2020-05-16",
    "city": "Medellin",
    "country": "Colombia",
    "twitter": "@scaleconfco"
  },
  {
    "name": "Cloud DeveloperDays",
    "url": "https://cloud.developerdays.pl",
    "startDate": "2020-05-26",
    "endDate": "2020-05-27",
    "city": "Online",
    "country": "Online",
    "twitter": "@DeveloperDaysPL"
  },
  {
    "name": "TEQnation Conference",
    "url": "https://conference.teqnation.com",
    "startDate": "2020-10-09",
    "endDate": "2020-10-09",
    "city": "Utrecht",
    "country": "Netherlands",
    "twitter": "@TEQnation2019"
  },
  {
    "name": "Software Architecture Summit",
    "url": "https://software-architecture-summit.de",
    "startDate": "2020-10-14",
    "endDate": "2020-10-16",
    "city": "Munich",
    "country": "Germany",
    "twitter": "@SoftwArchSummit"
  },
  {
    "name": "Dev Day",
    "url": "https://devday.io",
    "startDate": "2020-11-06",
    "endDate": "2020-11-07",
    "city": "Faro",
    "country": "Portugal",
    "twitter": "@DevDayTK",
    "cfpUrl": "https://devday.io/call-for-speakers",
    "cfpEndDate": "2020-03-31"
  },
  {
    "name": "Tech Cruise",
    "url": "https://techcruise.co",
    "startDate": "2020-05-23",
    "endDate": "2020-05-28",
    "city": "Baltimore, MD",
    "country": "U.S.A.",
    "twitter": "@tech_cruise"
  },
  {
    "name": "TestBash Netherlands",
    "url": "https://www.ministryoftesting.com/events/testbash-netherlands-2020",
    "startDate": "2020-10-15",
    "endDate": "2020-10-16",
    "city": "Utrecht",
    "country": "Netherlands",
    "twitter": "@ministryoftest"
  },
  {
    "name": "WeAreDevelopers World Congress",
    "url": "https://www.wearedevelopers.com/events/world-congress",
    "startDate": "2020-05-28",
    "endDate": "2020-05-29",
    "city": "Berlin",
    "country": "Germany",
    "twitter": "@wearedevs"
  },
  {
    "name": "Córdoba WebConf",
    "url": "https://webconf.tech",
    "startDate": "2020-05-29",
    "endDate": "2020-05-30",
    "city": "Córdoba",
    "country": "Argentina",
    "twitter": "@WebConfAr",
    "cfpUrl": "https://webconf.tech",
    "cfpEndDate": "2020-03-31"
  },
  {
    "name": "The Developer's Conference",
    "url": "https://thedevconf.com/tdc/2020",
    "startDate": "2020-06-02",
    "endDate": "2020-06-06",
    "city": "Florianópolis",
    "country": "Brazil",
    "twitter": "@Thedevconf"
  },
  {
    "name": "SEACON software engineering + architecture conference",
    "url": "https://www.sea-con.de",
    "startDate": "2020-06-04",
    "endDate": "2020-06-05",
    "city": "Hamburg",
    "country": "Germany",
    "twitter": "@seacon_de"
  },
  {
    "name": "Web Directions Code",
    "url": "https://www.webdirections.org/code",
    "startDate": "2020-06-04",
    "endDate": "2020-06-05",
    "city": "Online",
    "country": "Online"
  },
  {
    "name": "ServerlessDays Milan",
    "url": "https://milan.serverlessdays.io",
    "startDate": "2020-06-05",
    "endDate": "2020-06-05",
    "city": "Milano",
    "country": "Italy",
    "twitter": "@ServerlessMIL",
    "cfpUrl": "https://www.papercall.io/serverlessdays-milano-2020",
    "cfpEndDate": "2020-05-01"
  },
  {
    "name": "GOTO Amsterdam",
    "url": "https://gotoams.nl",
    "startDate": "2020-06-08",
    "endDate": "2020-06-11",
    "city": "Amsterdam",
    "country": "Netherlands",
    "twitter": "@gotoamst"
  },
  {
    "name": "NDC Oslo",
    "url": "https://ndcoslo.com",
    "startDate": "2020-06-08",
    "endDate": "2020-06-12",
    "city": "Online",
    "country": "Online",
    "twitter": "@NDC_Conferences"
  },
  {
    "name": "Craft Conference",
    "url": "https://craft-conf.com",
    "startDate": "2020-10-13",
    "endDate": "2020-10-16",
    "city": "Budapest",
    "country": "Hungary",
    "twitter": "@craftconf"
  },
  {
    "name": "CausaConf",
    "url": "https://causaconf.pe",
    "startDate": "2020-06-13",
    "endDate": "2020-06-13",
    "city": "Lima",
    "country": "Peru",
    "twitter": "@CausaConf",
    "cfpUrl": "https://forms.gle/MBj2p47krnFuNE1m9",
    "cfpEndDate": "2020-04-13"
  },
  {
    "name": "SREcon20 APAC",
    "url": "https://www.usenix.org/conference/srecon20apac",
    "startDate": "2020-09-07",
    "endDate": "2020-09-09",
    "city": "Sydney",
    "country": "Australia",
    "twitter": "@SREcon"
  },
  {
    "name": "DeveloperWeek New York",
    "url": "https://www.developerweek.com/NYC",
    "startDate": "2020-12-08",
    "endDate": "2020-12-10",
    "city": "New York, NY",
    "country": "U.S.A.",
    "twitter": "@devweeknyc"
  },
  {
    "name": "Webit.Festival Europe",
    "url": "http://www.webit.org",
    "startDate": "2020-06-17",
    "endDate": "2020-06-20",
    "city": "Valencia",
    "country": "Spain",
    "twitter": "@WebitCongress"
  },
  {
    "name": "TNW Conference",
    "url": "https://thenextweb.com/conference",
    "startDate": "2020-10-01",
    "endDate": "2020-10-02",
    "city": "Amsterdam",
    "country": "Netherlands"
  },
  {
    "name": "DevBreak",
    "url": "https://www.devbreak.io",
    "startDate": "2020-06-18",
    "endDate": "2020-06-19",
    "city": "Bouville",
    "country": "France",
    "twitter": "@DevBreak20",
    "cfpUrl": "https://website-42889.eventmaker.io/registration/5d8f2e7fd838ff00233f38a6?no_cookie=true"
  },
  {
<<<<<<< HEAD
    "name": "Joy of Coding",
    "url": "https://joyofcoding.org",
    "startDate": "2020-06-19",
    "endDate": "2020-06-19",
    "city": "Rotterdam",
    "country": "Netherlands",
    "twitter": "@joyofcoding"
  }, 
  {
    "name": "Collision Conf",
    "url": "https://collisionconf.com/",
    "startDate": "2020-06-22",
    "endDate": "2020-06-25",
    "city": "Online",
    "country": "Online",
    "twitter": "@joyofcoding"
  },
  {
=======
>>>>>>> 787f5212
    "name": "UXPA International Conference",
    "url": "https://uxpa2020.org",
    "startDate": "2020-06-23",
    "endDate": "2020-06-25",
    "city": "Baltimore, MD",
    "country": "U.S.A.",
    "twitter": "@uxpa_int"
  },
  {
    "name": "ÜberConf",
    "url": "https://uberconf.com",
    "startDate": "2020-07-14",
    "endDate": "2020-07-17",
    "city": "Denver, CO",
    "country": "U.S.A.",
    "twitter": "@nofluff"
  },
  {
    "name": "NDC Melbourne",
    "url": "https://ndcmelbourne.com/",
    "startDate": "2020-07-27",
    "endDate": "2020-07-30",
    "city": "Online",
    "country": "Online",
    "twitter": "@NDC_Conferences",
    "cfpUrl": "https://ndcmelbourne.com/page/call-for-papers/",
    "cfpEndDate": "2020-04-05"
  },
  {
    "name": "REFACTR.TECH",
    "url": "https://refactr.tech",
    "startDate": "2020-08-12",
    "endDate": "2020-08-14",
    "city": "Atlanta, GA",
    "country": "U.S.A.",
    "twitter": "@RefactrTech"
  },
  {
    "name": "Great International Developer Summit (GIDS)",
    "url": "https://www.developersummit.com",
    "startDate": "2020-08-17",
    "endDate": "2020-08-21",
    "city": "Bangalore",
    "country": "India",
    "twitter": "@developersummit"
  },
  {
    "name": "Serverless Architecture Conference",
    "url": "https://serverless-architecture.io",
    "startDate": "2020-08-17",
    "endDate": "2020-08-19",
    "city": "The Hague",
    "country": "Netherlands",
    "twitter": "@serverlesscon"
  },
  {
    "name": "API Conference",
    "url": "https://apiconference.net",
    "startDate": "2020-08-17",
    "endDate": "2020-08-19",
    "city": "The Hague",
    "country": "Netherlands",
    "twitter": "@api_conference"
  },
  {
    "name": "Scenic City Summit",
    "url": "https://sceniccitysummit.com",
    "startDate": "2020-08-21",
    "endDate": "2020-08-21",
    "city": "Chattanooga, TN",
    "country": "U.S.A.",
    "twitter": "@ScenicSummit"
  },
  {
    "name": "RenderATL",
    "url": "https://www.renderatl.com",
    "startDate": "2020-08-24",
    "endDate": "2020-08-26",
    "city": "Atlanta, GA",
    "country": "U.S.A.",
    "twitter": "@renderATL"
  },
  {
    "name": "FOSS4G",
    "url": "http://2020.foss4g.org",
    "startDate": "2020-08-24",
    "endDate": "2020-08-29",
    "city": "Calgary",
    "country": "Canada",
    "twitter": "@foss4g"
  },
  {
    "name": "Web Summer Camp",
    "url": "https://2020.websummercamp.com",
    "startDate": "2020-08-26",
    "endDate": "2020-08-28",
    "city": "Bol",
    "country": "Croatia",
    "twitter": "@WebSummerCamp",
    "cfpUrl": "https://sessionize.com/web-summer-camp-2020",
    "cfpEndDate": "2020-03-31"
  },
  {
    "name": "Webconf.asia",
    "url": "https://webconf.asia",
    "startDate": "2020-08-28",
    "endDate": "2020-08-29",
    "city": "Hong Kong",
    "country": "Hong Kong",
    "twitter": "@webconf_asia"
  },
  {
    "name": "PulpoCon 20",
    "url": "https://pulpocon.es",
    "startDate": "2020-09-05",
    "endDate": "2020-09-05",
    "city": "Vigo",
    "country": "Spain",
    "twitter": "@phpulpocon"
  },
  {
    "name": "International Conference on Business Information System and Knowledge",
    "url": "https://icbisk.coreconferences.com",
    "startDate": "2020-09-08",
    "endDate": "2020-09-09",
    "city": "London",
    "country": "U.K.",
    "cfpUrl": "https://icbisk.coreconferences.com",
    "cfpEndDate": "2020-08-10"
  },
  {
    "name": "NEXT Conference",
    "url": "https://nextconf.eu",
    "startDate": "2020-09-17",
    "endDate": "2020-09-18",
    "city": "Hamburg",
    "country": "Germany",
    "twitter": "@nextconf"
  },
  {
    "name": "Web Weekend Kathmandu",
    "url": "https://wwktm.co",
    "startDate": "2020-09-19",
    "endDate": "2020-09-20",
    "city": "Kathmandu",
    "country": "Nepal",
    "twitter": "@weekend_web"
  },
  {
    "name": "Interop",
    "url": "https://www.interop.com",
    "startDate": "2020-09-21",
    "endDate": "2020-09-24",
    "city": "Austin, TX",
    "country": "U.S.A.",
    "twitter": "@interop"
  },
  {
    "name": "HackConf",
    "url": "https://www.hackconf.bg",
    "startDate": "2020-09-25",
    "endDate": "2020-09-27",
    "city": "Sofia",
    "country": "Bulgaria",
    "twitter": "@HackConf_",
    "cfpUrl": "https://www.hackconf.bg/#cfs",
    "cfpEndDate": "2020-05-10"
  },
  {
    "name": "AdaLoversConf",
    "url": "https://adaloversconf.es",
    "startDate": "2020-09-26",
    "endDate": "2020-09-26",
    "city": "Tenerife",
    "country": "Spain",
    "twitter": "@adalovedev"
  },
  {
    "name": "Strange Loop",
    "url": "https://thestrangeloop.com",
    "startDate": "2020-10-01",
    "endDate": "2020-10-03",
    "city": "St. Louis, MO",
    "country": "U.S.A.",
    "twitter": "@strangeloop_stl",
    "cfpUrl": "https://thestrangeloop.com/cfp.html",
    "cfpEndDate": "2020-04-28"
  },
  {
    "name": "NDC Sydney",
    "url": "https://ndcsydney.com/",
    "startDate": "2020-10-12",
    "endDate": "2020-10-16",
    "city": "Sydney",
    "country": "Australia",
    "twitter": "@NDC_Conferences",
    "cfpUrl": "https://ndcsydney.com/page/call-for-papers/",
    "cfpEndDate": "2020-06-07"
  },
  {
    "name": "All Things Open",
    "url": "https://2020.allthingsopen.org",
    "startDate": "2020-10-18",
    "endDate": "2020-10-20",
    "city": "Raleigh, NC",
    "country": "U.S.A.",
    "twitter": "@AllThingsOpen"
  },
  {
    "name": "QCon Munich",
    "url": "https://qconmunich.com/",
    "startDate": "2020-10-19",
    "endDate": "2020-10-21",
    "city": "Munich",
    "country": "Germany",
    "twitter": "@QCon",
    "cfpUrl": "https://qconmunich.com/talk-submissions",
    "cfpEndDate": "2020-05-01"
  },
  {
    "name": "Great International Developer Summit (GIDS)",
    "url": "https://developersummit.com/australia/",
    "startDate": "2020-10-19",
    "endDate": "2020-10-21",
    "city": "Sydney",
    "country": "Australia",
    "twitter": "@developersummit"
  },
  {
    "name": "Evcon",
    "url": "http://www.evcon.io",
    "startDate": "2020-10-21",
    "endDate": "2020-10-23",
    "city": "San Francisco, CA",
    "country": "U.S.A.",
    "twitter": "@evcon20",
    "cfpUrl": "http://www.evcon.io/cfp",
    "cfpEndDate": "2020-05-31"
  },
  {
    "name": "Great International Developer Summit (GIDS)",
    "url": "https://developersummit.com/australia/",
    "startDate": "2020-10-21",
    "endDate": "2020-10-23",
    "city": "Melbourne",
    "country": "Australia",
    "twitter": "@developersummit"
  },
  {
    "name": "GOTO Berlin",
    "url": "http://gotober.com",
    "startDate": "2020-10-26",
    "endDate": "2020-10-30",
    "city": "Berlin",
    "country": "Germany",
    "twitter": "@gotober"
  },
  {
    "name": "API World",
    "url": "https://apiworld.co",
    "startDate": "2020-10-27",
    "endDate": "2020-10-29",
    "city": "San Jose, CA",
    "country": "U.S.A.",
    "twitter": "@APIWorld"
  },
  {
    "name": "QuBit Cybersecurity Conference Sofia",
    "url": "https://sofia.qubitconference.com",
    "startDate": "2020-10-28",
    "endDate": "2020-10-29",
    "city": "Sofia",
    "country": "Bulgaria",
    "twitter": "@QuBitCon",
    "cfpUrl": "https://sofia.qubitconference.com/call-speakers-form-sofia",
    "cfpEndDate": "2020-05-15"
  },
  {
    "name": "Web Directions Summit",
    "url": "https://www.webdirections.org/wds/",
    "startDate": "2020-11-04",
    "endDate": "2020-11-05",
    "city": "Sydney",
    "country": "Australia",
    "twitter": "@webdirections",
    "cfpUrl": "https://www.webdirections.org/speaking/",
    "cfpEndDate": "2020-05-01"
  },
  {
    "name": "Agile Testing Days",
    "url": "https://agiletestingdays.com/",
    "startDate": "2020-11-08",
    "endDate": "2020-11-13",
    "city": "Potsdam",
    "country": "Germany"
  },
  {
    "name": "GOTO Copenhagen",
    "url": "http://gotocph.com",
    "startDate": "2020-11-09",
    "endDate": "2020-11-13",
    "city": "Copenhagen",
    "country": "Denmark",
    "twitter": "@gotocph"
  },
  {
    "name": "Tech Up For Women",
    "url": "https://techupforwomen.com/event-details",
    "startDate": "2020-11-17",
    "endDate": "2020-11-17",
    "city": "New York, NY",
    "country": "U.S.A.",
    "twitter": "@techupforwomen"
  },
  {
    "name": "DevOne",
    "url": "https://devone.at",
    "startDate": "2020-11-19",
    "endDate": "2020-11-19",
    "city": "Linz",
    "country": "Austria",
    "twitter": "@DevOneLinz"
  },
  {
    "name": "DevDay",
    "url": "https://devday.be",
    "startDate": "2020-11-26",
    "endDate": "2020-11-26",
    "city": "Louvain-La-Neuve",
    "country": "Belgium",
    "twitter": "@DevDayBE"
  },
  {
    "name": "DevTernity",
    "url": "https://go.devternity.com/20",
    "startDate": "2020-12-03",
    "endDate": "2020-12-04",
    "city": "Riga",
    "country": "Latvia",
    "twitter": "@devternity"
  },
  {
    "name": "Codeland",
    "url": "https://codelandconf.com",
    "startDate": "2020-07-23",
    "endDate": "2020-07-24",
    "city": "Online",
    "country": "Online",
    "twitter": "@CodeLandConf",
    "cfpUrl": "https://codelandconf.com/#speakers",
    "cfpEndDate": "2020-03-31"
  },
  {
    "name": "QA Fest",
    "url": "http://qafest.com/en",
    "startDate": "2020-09-25",
    "endDate": "2020-09-26",
    "city": "Kyiv",
    "country": "Ukraine",
    "twitter": "@qafestua",
    "cfpUrl": "http://qafest.com/en",
    "cfpEndDate": "2020-08-09"
  },
  {
    "name": "AsyncAPI Online Conference",
    "url": "https://www.asyncapiconf.com",
    "startDate": "2020-04-22",
    "endDate": "2020-04-22",
    "city": "Online",
    "country": "Online",
    "twitter": "@AsyncAPISpec",
    "cfpEndDate": "2020-04-03"
  }
]<|MERGE_RESOLUTION|>--- conflicted
+++ resolved
@@ -301,14 +301,6 @@
     "twitter": "@allthetalksconf"
   },
   {
-    "name": "MagnoliaJS",
-    "url": "https://magnoliajs.com/",
-    "startDate": "2020-04-15",
-    "endDate": "2020-04-16",
-    "city": "Online",
-    "country": "Online"
-  },
-  {
     "name": "Future Sync",
     "url": "https://futuresync.co.uk",
     "startDate": "2020-04-16",
@@ -473,15 +465,6 @@
     "city": "Utrecht",
     "country": "Netherlands",
     "twitter": "@TEQnation2019"
-  },
-  {
-    "name": "Software Architecture Summit",
-    "url": "https://software-architecture-summit.de",
-    "startDate": "2020-10-14",
-    "endDate": "2020-10-16",
-    "city": "Munich",
-    "country": "Germany",
-    "twitter": "@SoftwArchSummit"
   },
   {
     "name": "Dev Day",
@@ -653,7 +636,6 @@
     "cfpUrl": "https://website-42889.eventmaker.io/registration/5d8f2e7fd838ff00233f38a6?no_cookie=true"
   },
   {
-<<<<<<< HEAD
     "name": "Joy of Coding",
     "url": "https://joyofcoding.org",
     "startDate": "2020-06-19",
@@ -672,8 +654,6 @@
     "twitter": "@joyofcoding"
   },
   {
-=======
->>>>>>> 787f5212
     "name": "UXPA International Conference",
     "url": "https://uxpa2020.org",
     "startDate": "2020-06-23",
@@ -728,15 +708,6 @@
     "city": "The Hague",
     "country": "Netherlands",
     "twitter": "@serverlesscon"
-  },
-  {
-    "name": "API Conference",
-    "url": "https://apiconference.net",
-    "startDate": "2020-08-17",
-    "endDate": "2020-08-19",
-    "city": "The Hague",
-    "country": "Netherlands",
-    "twitter": "@api_conference"
   },
   {
     "name": "Scenic City Summit",
