[
  {
    "name": "TYPO3 Camp Mitteldeutschland",
    "url": "https://www.typo3camp-mitteldeutschland.de",
    "startDate": "2020-01-16",
    "endDate": "2020-01-18",
    "city": "Dresden",
    "country": "Germany",
    "twitter": "@T3Cmd"
  },
  {
    "name": "PHPBenelux",
    "url": "https://conference.phpbenelux.eu/",
    "startDate": "2020-01-24",
    "endDate": "2020-01-25",
    "city": "Edegem",
    "country": "Belgium",
    "twitter": "@phpbenelux"
  },
  {
    "name": "DrupalCamp NJ",
    "url": "https://www.drupalcampnj.org",
    "startDate": "2020-01-30",
    "endDate": "2020-02-01",
    "city": "Princeton, NJ",
    "country": "U.S.A.",
    "twitter": "@drupalcampnj"
  },
  {
    "name": "SunshinePHP",
    "url": "https://2020.sunshinephp.com",
    "startDate": "2020-02-06",
    "endDate": "2020-02-08",
    "city": "Miami, FL",
    "country": "U.S.A.",
    "twitter": "@SunShinePHP"
  },
  {
    "name": "PHP UK",
    "url": "https://www.phpconference.co.uk",
    "startDate": "2020-02-20",
    "endDate": "2020-02-21",
    "city": "London",
    "country": "U.K.",
    "twitter": "@PHPUKConference"
  },
  {
    "name": "TYPO3camp Venlo",
    "url": "http://www.typo3campvenlo.nl/en",
    "startDate": "2020-03-12",
    "endDate": "2020-03-14",
    "city": "Venlo",
    "country": "Netherlands",
    "twitter": "@TYPO3campVenlo"
  },
  {
    "name": "MidCamp",
    "url": "https://www.midcamp.org",
    "startDate": "2020-03-18",
    "endDate": "2020-03-21",
    "city": "Chicago, IL",
    "country": "U.S.A.",
    "twitter": "@midwestcamp"
  },
  {
    "name": "Midwest PHP Virtual",
    "url": "https://midwestphp.org",
    "startDate": "2020-04-03",
    "endDate": "2020-04-04",
    "city": "Minneapolis, MN",
    "country": "U.S.A.",
    "twitter": "@midwestphp"
  },
  {
    "name": "DrupalCon",
    "url": "https://events.drupal.org/minneapolis2020",
    "startDate": "2020-05-18",
    "endDate": "2020-05-22",
    "city": "Minneapolis, MN",
    "country": "U.S.A.",
    "twitter": "@drupalcon"
  },
  {
    "name": "International PHP Conference",
    "url": "https://phpconference.com",
    "startDate": "2020-05-25",
    "endDate": "2020-05-29",
    "city": "Berlin",
    "country": "Germany",
    "twitter": "@phpconference"
  },
  {
    "name": "The Online PHP Conference",
    "url": "https://thephp.cc/news/2020/04/the-online-php-conference",
    "startDate": "2020-05-26",
    "endDate": "2020-05-27",
    "city": "Online",
    "country": "Online"
  },
  {
    "name": "PHP fwdays",
    "url": "https://fwdays.com/en/event/php-fwdays-2020",
    "startDate": "2020-05-30",
    "endDate": "2020-05-30",
    "city": "Kiev",
    "country": "Ukraine",
    "twitter": "@fwdays_php"
  },
  {
    "name": "TYPO3camp Schweiz",
    "url": "https://www.typo3camp.ch",
    "startDate": "2020-06-04",
    "endDate": "2020-06-06",
    "city": "Nottwil",
    "country": "Switzerland",
    "twitter": "@t3cch"
  },
  {
    "name": "TYPO3camp Stuttgart",
    "url": "https://t3cs.de",
    "startDate": "2020-06-11",
    "endDate": "2020-06-13",
    "city": "Ostfildern",
    "country": "Germany",
    "twitter": "@t3cs"
  },
  {
    "name": "CausaConf",
    "url": "https://causaconf.pe",
    "startDate": "2020-06-13",
    "endDate": "2020-06-13",
    "city": "Lima",
    "country": "Peru",
    "cfpUrl": "https://forms.gle/MBj2p47krnFuNE1m9",
    "cfpEndDate": "2020-04-01",
    "twitter": "@causaconf"
  },
  {
    "name": "Dutch PHP Conference",
    "url": "https://phpconference.nl",
    "startDate": "2020-06-25",
    "endDate": "2020-06-26",
    "city": "Online",
    "country": "Online",
    "twitter": "@dpcon"
  },
  {
    "name": "LaraconUS",
    "url": "https://laracon.us",
    "startDate": "2020-07-28",
    "endDate": "2020-07-29",
    "city": "Atlanta, GA",
    "country": "U.S.A.",
    "twitter": "@LaraconUS"
  },
  {
    "name": "TYPO3 Developer Days",
    "url": "https://t3dd20.typo3.com",
    "startDate": "2020-07-30",
    "endDate": "2020-08-02",
    "city": "Karlsruhe",
    "country": "Germany",
    "cfpUrl": "https://t3dd20.typo3.com/call-for-paper",
    "cfpEndDate": "2020-04-30",
    "twitter": "@typo3"
  },
  {
    "name": "TYPO3Camp Vienna",
    "url": "https://www.typo3camp.at",
    "startDate": "2020-09-03",
    "endDate": "2020-09-05",
    "city": "Vienna",
    "country": "Austria",
    "twitter": "@t3cvienna"
  },
  {
    "name": "PHP Serbia",
    "url": "https://2020.phpsrbija.rs",
    "startDate": "2020-09-10",
    "endDate": "2020-09-12",
    "city": "Belgrade",
    "country": "Serbia",
    "twitter": "@PHPSrbija"
  },
  {
    "name": "JoomlaDay Germany",
    "url": "https://www.joomladay.de",
    "startDate": "2020-09-18",
    "endDate": "2020-09-19",
    "city": "Bad Hersfeld",
    "country": "Germany",
    "cfpUrl": "https://www.joomladay.de/call-for-papers",
    "cfpEndDate": "2020-05-15",
    "twitter": "@joomlatag"
  },
  {
    "name": "Longhorn PHP",
    "url": "https://www.longhornphp.com",
    "startDate": "2020-10-15",
    "endDate": "2020-10-17",
    "city": "Austin, TX",
    "country": "U.S.A.",
    "twitter": "@LonghornPHP"
  },
  {
    "name": "laravelday",
    "url": "https://2020.laravelday.it",
    "startDate": "2020-11-26",
    "endDate": "2020-11-26",
    "city": "Verona",
    "country": "Italy",
    "cfpUrl": "https://docs.google.com/forms/d/e/1FAIpQLSfML2XghcpXBFrWC9ptBMMFX7SDIr9LTHRhDetrDw9VJwUO2w/viewform",
    "cfpEndDate": "2020-06-27",
    "twitter": "@LaravelDayIt"
  },
  {
    "name": "sfday",
    "url": "https://2020.sfday.it",
    "startDate": "2020-11-27",
    "endDate": "2020-11-27",
    "city": "Verona",
    "country": "Italy",
    "cfpUrl": "https://docs.google.com/forms/d/e/1FAIpQLSfFh53tWIezFiQTq-b_F9Q939hif9LmyUIfvNs7kVJNDAuA-A/viewform",
    "cfpEndDate": "2020-06-27",
    "twitter": "@sfdayit"
  },
  {
    "name": "SymfonyCon Paris",
    "url": "https://paris2020.symfony.com/",
    "startDate": "2020-12-03",
    "endDate": "2020-12-04",
    "city": "Paris",
    "country": "France",
    "cfpUrl": "https://paris2020.symfony.com/cfp",
    "cfpEndDate": "2020-05-10",
    "twitter": "@symfonycon"
  },
  {
<<<<<<< HEAD
    "name": "AFUP Day  Lille",
    "url": "https://event.afup.org/afup-day-2020/afup-day-2020-lille",
    "startDate": "2020-06-26",
    "endDate": "2020-06-26",
    "city": "Online",
    "country": "France",
=======
    "name": "AFUP Day",
    "url": "https://event.afup.org/afup-day-2020/afup-day-2020-lyon",
    "startDate": "2020-06-24",
    "endDate": "2020-06-24",
    "city": "Online",
    "country": "Online",
    "twitter": "@afup"
  },
  {
    "name": "AFUP Day",
    "url": "https://event.afup.org/afup-day-2020/afup-day-2020-nantes",
    "startDate": "2020-06-19",
    "endDate": "2020-06-19",
    "city": "Online",
    "country": "Online",
    "twitter": "@afup"
  },
  {
    "name": "AFUP Day",
    "url": "https://event.afup.org/afup-day-2020/afup-day-2020-tours",
    "startDate": "2020-07-03",
    "endDate": "2020-07-03",
    "city": "Online",
    "country": "Online",
>>>>>>> b6227707
    "twitter": "@afup"
  }
]<|MERGE_RESOLUTION|>--- conflicted
+++ resolved
@@ -236,14 +236,14 @@
     "twitter": "@symfonycon"
   },
   {
-<<<<<<< HEAD
-    "name": "AFUP Day  Lille",
+    "name": "AFUP Day",
     "url": "https://event.afup.org/afup-day-2020/afup-day-2020-lille",
     "startDate": "2020-06-26",
     "endDate": "2020-06-26",
     "city": "Online",
-    "country": "France",
-=======
+    "country": "Online",
+    "twitter": "@afup"
+  },
     "name": "AFUP Day",
     "url": "https://event.afup.org/afup-day-2020/afup-day-2020-lyon",
     "startDate": "2020-06-24",
@@ -268,7 +268,6 @@
     "endDate": "2020-07-03",
     "city": "Online",
     "country": "Online",
->>>>>>> b6227707
     "twitter": "@afup"
   }
 ]