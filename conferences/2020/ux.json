[
  {
    "name": "You Got This",
    "url": "https://2020.yougotthis.io",
    "startDate": "2020-01-18",
    "endDate": "2020-01-18",
    "city": "Birmingham",
    "country": "U.K."
  },
  {
    "name": "IxDA",
    "url": "https://interaction20.ixda.org",
    "startDate": "2020-02-05",
    "endDate": "2020-02-07",
    "city": "Milan",
    "country": "Italy",
    "twitter": "@ ixdconf"
  },
  {
    "name": "Pause Fest",
    "url": "https://www.pausefest.com.au",
    "startDate": "2020-02-05",
    "endDate": "2020-02-07",
    "city": "Melbourne",
    "country": "Australia",
    "twitter": "@pausefest"
  },
  {
    "name": "UIArchConf",
    "url": "http://uiarchconf.com",
    "startDate": "2020-04-01",
    "endDate": "2020-04-03",
    "city": "New Orleans",
    "country": "U.S.A.",
    "twitter": "@uiarchconf",
    "cfpUrl": "http://uiarchconf.com/cfp",
    "cfpEndDate": "2019-10-31"
  },
  {
    "name": "SmashingConf",
    "url": "https://smashingconf.com/sf-2020",
    "startDate": "2020-04-21",
    "endDate": "2020-04-22",
    "city": "San Francisco",
    "country": "U.S.A.",
    "twitter": "@SmashingConf"
  },
  {
    "name": "UX Healthcare",
    "url": "https://uxhealthcare.co",
    "startDate": "2020-04-22",
    "endDate": "2020-04-24",
    "city": "London",
    "country": "U.K.",
    "twitter": "@uxdhealthcare",
    "cfpUrl": "https://docs.google.com/forms/d/e/1FAIpQLScaCNQf7_X9XG9v_Jw0BiL__s0IE3gOPLrA5vC8wYNq7fhcsg/viewform",
    "cfpEndDate": "2019-09-30"
  },
  {
    "name": "UX Burlington",
    "url": "https://www.uxburlington.com",
    "startDate": "2020-05-01",
    "endDate": "2020-05-01",
    "city": "Burlington",
    "country": "U.S.A.",
    "twitter": "@uxburlington"
  },
  {
    "name": "Pixel Up!",
    "url": "https://pixelup.co.za",
    "startDate": "2020-05-04",
    "endDate": "2020-05-06",
    "city": "Cape Town",
    "country": "South Africa",
    "twitter": "@letspixelup"
  },
  {
    "name": "UXLx",
    "url": "https://www.ux-lx.com",
    "startDate": "2020-05-19",
    "endDate": "2020-05-22",
    "city": "Lisbon",
    "country": "Portugal",
    "twitter": "@uxlx"
  },
  {
<<<<<<< HEAD
    "name": "webinale – the holistic web conference",
    "url": "https://webinale.de/en",
    "startDate": "2020-05-25",
    "endDate": "2020-05-29",
    "city": "Berlin",
    "country": "Germany",
    "twitter": "@webinale",
    "cfpUrl": "https://webinale.de/call-for-papers-en",
    "cfpEndDate": "2019-11-25"
=======
    "name": "#UXRConf",
    "url": "https://uxrconference.com",
    "startDate": "2020-06-03",
    "endDate": "2020-06-05",
    "city": "Toronto",
    "country": "Canada",
    "twitter": "@UXRCollective"
>>>>>>> f05a9562
  },
  {
    "name": "Fluxible",
    "url": "https://www.fluxible.ca",
    "startDate": "2020-06-06",
    "endDate": "2020-06-07",
    "city": "Waterloo",
    "country": "Canada",
    "twitter": "@Fluxible"
  },
  {
    "name": "SmashingConf",
    "url": "https://smashingconf.com/austin-2020",
    "startDate": "2020-06-09",
    "endDate": "2020-06-10",
    "city": "Austin, Texas",
    "country": "U.S.A.",
    "twitter": "@SmashingConf"
  },
  {
    "name": "dsgnday",
    "url": "https://dsgnday.nl",
    "startDate": "2020-06-11",
    "endDate": "2020-06-11",
    "city": "Amsterdam",
    "country": "Netherlands",
    "twitter": "@dsgndayconf"
  },
  {
    "name": "UX Healthcare",
    "url": "https://uxhealthcare.co",
    "startDate": "2020-06-24",
    "endDate": "2020-06-26",
    "city": "Amsterdam",
    "country": "Netherlands",
    "twitter": "@uxdhealthcare",
    "cfpUrl": "https://docs.google.com/forms/d/e/1FAIpQLScaCNQf7_X9XG9v_Jw0BiL__s0IE3gOPLrA5vC8wYNq7fhcsg/viewform"
  },
  {
    "name": "SmashingConf",
    "url": "https://smashingconf.com/freiburg-2020",
    "startDate": "2020-09-07",
    "endDate": "2020-09-08",
    "city": "Freiburg",
    "country": "Germany",
    "twitter": "@SmashingConf"
  },
  {
    "name": "UX Healthcare",
    "url": "https://uxhealthcare.co",
    "startDate": "2020-09-17",
    "endDate": "2020-09-18",
    "city": "Frankfurt",
    "country": "Germany",
    "twitter": "@uxdhealthcare",
    "cfpUrl": "https://docs.google.com/forms/d/e/1FAIpQLScaCNQf7_X9XG9v_Jw0BiL__s0IE3gOPLrA5vC8wYNq7fhcsg/viewform"
  }
]<|MERGE_RESOLUTION|>--- conflicted
+++ resolved
@@ -84,7 +84,6 @@
     "twitter": "@uxlx"
   },
   {
-<<<<<<< HEAD
     "name": "webinale – the holistic web conference",
     "url": "https://webinale.de/en",
     "startDate": "2020-05-25",
@@ -94,7 +93,8 @@
     "twitter": "@webinale",
     "cfpUrl": "https://webinale.de/call-for-papers-en",
     "cfpEndDate": "2019-11-25"
-=======
+  },
+  {
     "name": "#UXRConf",
     "url": "https://uxrconference.com",
     "startDate": "2020-06-03",
@@ -102,7 +102,6 @@
     "city": "Toronto",
     "country": "Canada",
     "twitter": "@UXRCollective"
->>>>>>> f05a9562
   },
   {
     "name": "Fluxible",
