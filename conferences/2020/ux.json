--- conflicted
+++ resolved
@@ -250,19 +250,20 @@
     "cfpUrl": "https://docs.google.com/forms/d/e/1FAIpQLScaCNQf7_X9XG9v_Jw0BiL__s0IE3gOPLrA5vC8wYNq7fhcsg/viewform"
   },
   {
-<<<<<<< HEAD
     "name": "An Event Apart Boston",
     "url": "https://aneventapart.com/event/boston-2020",
     "startDate": "2020-06-29",
     "endDate": "2020-07-01",
     "city": "Boston, MA",
-=======
+    "country": "U.S.A.",
+    "twitter": "@aneventapart"
+  },
+  {
     "name": "An Event Apart Minneapolis",
     "url": "https://aneventapart.com/event/minneapolis-2020",
     "startDate": "2020-08-17",
     "endDate": "2020-08-19",
     "city": "Minneapolis, MN",
->>>>>>> 261ea4ca
     "country": "U.S.A.",
     "twitter": "@aneventapart"
   },
