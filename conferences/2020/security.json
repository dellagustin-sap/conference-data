--- conflicted
+++ resolved
@@ -164,7 +164,6 @@
     "twitter": "@PEPR"
   },
   {
-<<<<<<< HEAD
     "name": "IDS Implementation WebConference",
     "url": "https://www.smartgrid-forums.com/webconferences/ids-implementation",
     "startDate": "2020-06-12",
@@ -172,7 +171,8 @@
     "city": "Online",
     "country": "Online",
     "twitter": "@SmartGridForums"
-=======
+  },
+  {
     "name": "Serverless Architecture Conference Berlin",
     "url": "https://serverless-architecture.io/berlin",
     "startDate": "2020-10-12",
@@ -181,6 +181,5 @@
     "country": "Germany",
     "twitter": "@serverlesscon",
     "cfpEndDate": "2020-05-19"
->>>>>>> 8613bada
   }
 ]