[
  {
    "name": "Stretch Conference",
    "url": "https://www.stretchcon.com/2020",
    "startDate": "2020-02-13",
    "endDate": "2020-02-14",
    "city": "Budapest",
    "country": "Hungary",
    "twitter": "@stretchcon"
  },
  {
    "name": "QCon London by InfoQ",
    "url": "https://qconlondon.com",
    "startDate": "2020-03-02",
    "endDate": "2020-03-06",
    "city": "London",
    "country": "U.K.",
<<<<<<< HEAD
    "twitter": "@qconlondon"
=======
    "twitter": "@qconlondon",
    "cfpUrl": "https://qconlondon.com/talk-submissions"
  },
  {
    "name": "Leading Design",
    "url": "https://leadingdesign.com/conferences/sanfran-2020",
    "startDate": "2020-03-04",
    "endDate": "2020-03-06",
    "city": "San Francisco, CA",
    "country": "U.S.A.",
    "twitter": "@LDconf"
>>>>>>> 5f8c90dc
  },
  {
    "name": "MIT Technology Review Presents: EmTech Digital",
    "url": "https://events.technologyreview.com/emtech/digital",
    "startDate": "2020-03-23",
    "endDate": "2020-03-25",
<<<<<<< HEAD
    "city": "Online",
    "country": "Online",
    "twitter": "@techreview"  
=======
    "city": "San Francisco, CA",
    "country": "U.S.A.",
    "twitter": "@techreview",
    "cfpUrl": "https://events.technologyreview.com/emtech/digital"
  },
  {
    "name": "The Lead Developer New York",
    "url": "https://newyork2020.theleaddeveloper.com",
    "startDate": "2020-04-07",
    "endDate": "2020-04-08",
    "city": "New York, NY",
    "country": "U.S.A.",
    "twitter": "@TheLeadDev",
    "cfpUrl": "https://newyork2020.theleaddeveloper.com",
    "cfpEndDate": "2019-10-28"
>>>>>>> 5f8c90dc
  },
  {
    "name": "LeadDev Live",
    "url": "http://www.runningremote.com",
    "startDate": "2020-04-07",
    "endDate": "2020-04-08",
    "city": "Online",
    "country": "Online",
    "twitter": "@TheLeadDev"
  },
  {
    "name": "Running Remote Conference",
    "url": "http://www.runningremote.com",
    "startDate": "2020-04-20",
    "endDate": "2020-04-21",
<<<<<<< HEAD
    "city": "Online",
    "country": "Online",
    "twitter": "@runningremote"
=======
    "city": "Austin, TX",
    "country": "U.S.A.",
    "twitter": "@runningremote",
    "cfpUrl": "https://runningremote.com/conference-speakers",
    "cfpEndDate": "2020-01-20"
>>>>>>> 5f8c90dc
  },
  {
    "name": "Beyond Tech CIO",
    "url": "https://bit.ly/2V5tAI1",
    "startDate": "2020-05-06",
    "endDate": "2020-05-06",
    "city": "Online",
    "country": "Online"
  },
  {
    "name": "Developer First",
    "url": "https://www.developer-first.com/conference",
    "startDate": "2020-06-12",
    "endDate": "2020-06-12",
    "city": "Minneapolis, MN",
    "country": "U.S.A.",
    "twitter": "@developer_first"
  },
  {
    "name": "The Lead Developer New York",
    "url": "https://newyork2020.theleaddeveloper.com",
    "startDate": "2020-08-11",
    "endDate": "2020-08-12",
    "city": "New York, NY",
    "country": "U.S.A.",
    "twitter": "@TheLeadDev"
  },
  {
    "name": "Future Developer Summit",
    "url": "http://www.futuredeveloper.io",
    "startDate": "2020-10-06",
    "endDate": "2020-10-07",
    "city": "Menlo Park, CA",
    "country": "U.S.A.",
    "twitter": "@SlashDataHQ"
  },
  {
    "name": "Lead Dev San Francisco",
    "url": "https://sanfrancisco2020.theleaddeveloper.com/",
    "startDate": "2020-10-07",
    "endDate": "2020-10-08",
    "city": "San Francisco, CA",
    "country": "U.S.A.",
    "twitter": "@TheLeadDev"
  }
]<|MERGE_RESOLUTION|>--- conflicted
+++ resolved
@@ -15,74 +15,25 @@
     "endDate": "2020-03-06",
     "city": "London",
     "country": "U.K.",
-<<<<<<< HEAD
     "twitter": "@qconlondon"
-=======
-    "twitter": "@qconlondon",
-    "cfpUrl": "https://qconlondon.com/talk-submissions"
-  },
-  {
-    "name": "Leading Design",
-    "url": "https://leadingdesign.com/conferences/sanfran-2020",
-    "startDate": "2020-03-04",
-    "endDate": "2020-03-06",
-    "city": "San Francisco, CA",
-    "country": "U.S.A.",
-    "twitter": "@LDconf"
->>>>>>> 5f8c90dc
   },
   {
     "name": "MIT Technology Review Presents: EmTech Digital",
     "url": "https://events.technologyreview.com/emtech/digital",
     "startDate": "2020-03-23",
     "endDate": "2020-03-25",
-<<<<<<< HEAD
     "city": "Online",
     "country": "Online",
     "twitter": "@techreview"  
-=======
-    "city": "San Francisco, CA",
-    "country": "U.S.A.",
-    "twitter": "@techreview",
-    "cfpUrl": "https://events.technologyreview.com/emtech/digital"
-  },
-  {
-    "name": "The Lead Developer New York",
-    "url": "https://newyork2020.theleaddeveloper.com",
-    "startDate": "2020-04-07",
-    "endDate": "2020-04-08",
-    "city": "New York, NY",
-    "country": "U.S.A.",
-    "twitter": "@TheLeadDev",
-    "cfpUrl": "https://newyork2020.theleaddeveloper.com",
-    "cfpEndDate": "2019-10-28"
->>>>>>> 5f8c90dc
-  },
-  {
-    "name": "LeadDev Live",
-    "url": "http://www.runningremote.com",
-    "startDate": "2020-04-07",
-    "endDate": "2020-04-08",
-    "city": "Online",
-    "country": "Online",
-    "twitter": "@TheLeadDev"
   },
   {
     "name": "Running Remote Conference",
     "url": "http://www.runningremote.com",
     "startDate": "2020-04-20",
     "endDate": "2020-04-21",
-<<<<<<< HEAD
     "city": "Online",
     "country": "Online",
     "twitter": "@runningremote"
-=======
-    "city": "Austin, TX",
-    "country": "U.S.A.",
-    "twitter": "@runningremote",
-    "cfpUrl": "https://runningremote.com/conference-speakers",
-    "cfpEndDate": "2020-01-20"
->>>>>>> 5f8c90dc
   },
   {
     "name": "Beyond Tech CIO",
