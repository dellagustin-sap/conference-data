--- conflicted
+++ resolved
@@ -146,7 +146,6 @@
     "url": "https://2022.cascadiajs.com"
   },
   {
-<<<<<<< HEAD
     "name": "React Conference Miami",
     "startDate": "2022-04-18",
     "endDate": "2022-04-19",
@@ -157,7 +156,8 @@
     "cocUrl": "https://miami.jsworldconference.com/code-of-conduct",
     "offersSignLanguageOrCC": true,
     "url": "https://www.reactmiami.com"
-=======
+  },
+  {
     "name": "React Conference Live",
     "startDate": "2022-04-01",
     "endDate": "2022-04-01",
@@ -169,6 +169,5 @@
     "twitter": "@reactlivenl",
     "cocUrl": "https://reactlive.nl/code-of-conduct",
     "url": "https://reactlive.nl"
->>>>>>> f9c54d2e
   }
 ]