--- conflicted
+++ resolved
@@ -82,7 +82,6 @@
     "cocUrl": "https://nordicjs.com/code-of-conduct"
   },
   {
-<<<<<<< HEAD
     "name": "CityJS Conference London",
     "startDate": "2022-03-23",
     "endDate": "2022-03-25",
@@ -92,7 +91,8 @@
     "twitter": "@cityjsconf",
     "cocUrl": "https://cityjsconf.org/coc/",
     "url": "https://cityjsconf.org"
-=======
+  },
+  {
     "name": "enterJS",
     "startDate": "2022-06-22",
     "endDate": "2022-06-23",
@@ -104,6 +104,5 @@
     "twitter": "@enterjsconf",
     "cocUrl": "https://enterjs.de/code_of_conduct.php",
     "url": "https://enterjs.de"
->>>>>>> c12fdf45
   }
 ]