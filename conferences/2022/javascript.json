--- conflicted
+++ resolved
@@ -63,7 +63,6 @@
     "cocUrl": "https://nordicjs.com/code-of-conduct"
   },
   {
-<<<<<<< HEAD
     "name": "StrapiConf",
     "startDate": "2022-03-16",
     "endDate": "2022-03-17",
@@ -72,14 +71,14 @@
     "cfpEndDate": "2021-11-30",
     "twitter": "@strapijs",
     "url": "https://conf.strapi.io"
-=======
-    "name": "JSWORLD Conference Africa (Free)",
+  },
+  {
+    "name": "JSWORLD Conference Africa",
     "startDate": "2022-02-08",
     "endDate": "2022-02-08",
     "online": true,
     "twitter": "@Frontend_Love",
     "cocUrl": "https://africa.jsworldconference.com/code-of-conduct/",
     "url": "https://africa.jsworldconference.com"
->>>>>>> 1c7fd11f
   }
 ]