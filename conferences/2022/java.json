--- conflicted
+++ resolved
@@ -43,7 +43,6 @@
     "cocUrl": "https://jcon.one/code-of-conduct"
   },
   {
-<<<<<<< HEAD
     "name": "Java Day",
     "startDate": "2022-01-12",
     "endDate": "2022-01-12",
@@ -51,7 +50,8 @@
     "cfpUrl": "https://sessionize.com/wearedevelopers-live-2022",
     "cfpEndDate": "2022-01-03",
     "url": "https://www.wearedevelopers.com/event/java-day-1201"
-=======
+  },
+  {
     "name": "TypeVille",
     "startDate": "2022-04-19",
     "endDate": "2022-04-23",
@@ -83,6 +83,5 @@
     "cfpEndDate": "2022-01-20",
     "twitter": "@VoxxedBucharest",
     "url": "https://romania.voxxeddays.com/bucharest/voxxed-days-bucharest-2022"
->>>>>>> 925bff81
   }
 ]