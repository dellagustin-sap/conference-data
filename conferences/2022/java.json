--- conflicted
+++ resolved
@@ -43,14 +43,14 @@
     "cocUrl": "https://jcon.one/code-of-conduct"
   },
   {
-<<<<<<< HEAD
     "name": "JChampionsConf",
     "startDate": "2022-01-20",
     "endDate": "2022-01-25",
     "online": true,
     "twitter": "@JChampionsConf",
     "url": "https://jchampionsconf.com"
-=======
+  },
+  {
     "name": "Voxxed Days Bucharest",
     "startDate": "2022-03-23",
     "endDate": "2022-03-25",
@@ -61,6 +61,5 @@
     "cfpEndDate": "2022-01-20",
     "twitter": "@VoxxedBucharest",
     "url": "https://romania.voxxeddays.com/bucharest/voxxed-days-bucharest-2022"
->>>>>>> 19ec1d40
   }
 ]