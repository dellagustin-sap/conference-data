[
  {
    "name": "Java Day",
    "url": "https://www.wearedevelopers.com/event/java-day-1201",
    "startDate": "2022-01-12",
    "endDate": "2022-01-12",
    "online": true,
    "cfpUrl": "https://sessionize.com/wearedevelopers-live-2022",
    "cfpEndDate": "2022-01-03"
  },
  {
    "name": "JChampionsConf",
    "url": "https://jchampionsconf.com",
    "startDate": "2022-01-20",
    "endDate": "2022-01-25",
    "online": true,
    "twitter": "@JChampionsConf"
  },
  {
    "name": "NVIDIA GTC",
    "url": "https://www.nvidia.com/gtc",
    "startDate": "2022-03-21",
    "endDate": "2022-03-24",
    "city": "San Jose, CA",
    "country": "U.S.A.",
    "online": true,
    "twitter": "@NVIDIAGTC"
  },
  {
    "name": "Voxxed Days Bucharest",
    "url": "https://romania.voxxeddays.com/bucharest/voxxed-days-bucharest-2022",
    "startDate": "2022-03-23",
    "endDate": "2022-03-25",
    "city": "Bucharest",
    "country": "Romania",
    "online": true,
    "cfpUrl": "https://vdbuh22.cfp.dev/#",
    "cfpEndDate": "2022-01-20",
    "twitter": "@VoxxedBucharest"
  },
  {
    "name": "TypeVille",
    "url": "https://www.typeville.io",
    "startDate": "2022-04-19",
    "endDate": "2022-04-23",
    "city": "Krynica Zdrój",
    "country": "Poland",
    "online": false,
    "cfpUrl": "https://sml.io/typeville",
    "cfpEndDate": "2022-01-09",
    "twitter": "@typevilleconf",
    "cocUrl": "https://www.typeville.io/"
  },
  {
    "name": "JAX Hybrid",
    "url": "https://jax.de/mainz-en",
    "startDate": "2022-05-02",
    "endDate": "2022-05-06",
    "city": "Mainz",
    "country": "Germany",
    "online": true,
    "cfpUrl": "https://callforpapers.sandsmedia.com",
    "cfpEndDate": "2021-11-15",
    "twitter": "@jaxcon",
    "cocUrl": "https://jax.de/code-of-conduct-en/"
  },
  {
    "name": "WeAreDevelopers World Congress",
    "url": "https://www.wearedevelopers.com/world-congress/#",
    "startDate": "2022-06-14",
    "endDate": "2022-06-15",
    "city": "Berlin",
    "country": "Germany",
    "online": true,
    "cfpUrl": "https://sessionize.com/wearedevs2022",
    "cfpEndDate": "2022-01-31"
  },
  {
    "name": "JBCNConf",
    "url": "https://www.jbcnconf.com/2022",
    "startDate": "2022-07-18",
    "endDate": "2022-07-20",
    "city": "Barcelona",
    "country": "Spain",
    "online": false,
    "twitter": "@jbcnconf",
    "cocUrl": "https://www.jbcnconf.com/2022/coc.html"
  },
  {
    "name": "JCON",
    "url": "https://jcon.one",
    "startDate": "2022-10-18",
    "endDate": "2022-10-21",
    "online": true,
    "twitter": "@jcon_conference",
    "cocUrl": "https://jcon.one/code-of-conduct"
  },
  {
    "name": "MakeIT",
    "startDate": "2022-06-02",
    "endDate": "2022-06-03",
    "city": "Portorož",
    "country": "Slovenia",
    "online": false,
    "cfpUrl": "https://makeit.si/index.php/en/conference/cfp-submission-2",
    "cfpEndDate": "2022-02-28",
    "twitter": "@makeitconf2022",
    "url": "https://makeit.si/index.php/en"
  },
  {
    "name": "QCon Plus Online Software Conference",
    "startDate": "2022-05-10",
    "endDate": "2022-05-20",
    "online": true,
    "twitter": "@QCon",
    "offersSignLanguageOrCC": true,
    "url": "https://plus.qconferences.com"
  },
  {
    "name": "QCon London",
    "startDate": "2022-04-04",
    "endDate": "2022-04-06",
    "city": "London",
    "country": "U.K.",
    "online": false,
    "twitter": "@qconlondon",
    "offersSignLanguageOrCC": true,
    "url": "https://qconlondon.com"
  },
  {
<<<<<<< HEAD
    "name": "JavaDay Istanbul",
    "startDate": "2022-05-27",
    "endDate": "2022-05-28",
    "city": "Istanbul",
    "country": "Turkiye",
    "online": true,
    "cfpUrl": "https://www.papercall.io/javadayistanbul2022",
    "cfpEndDate": "2022-03-31",
    "twitter": "@javadayistanbul",
    "url": "https://www.javaday.istanbul"
=======
    "name": "Devoxx UK",
    "startDate": "2022-05-11",
    "endDate": "2022-05-13",
    "city": "London",
    "country": "U.K.",
    "online": true,
    "cfpUrl": "https://devoxxuk22.cfp.dev/#",
    "cfpEndDate": "2022-01-28",
    "twitter": "@DevoxxUK",
    "url": "https://www.devoxx.co.uk"
>>>>>>> de4c7857
  }
]<|MERGE_RESOLUTION|>--- conflicted
+++ resolved
@@ -128,18 +128,18 @@
     "url": "https://qconlondon.com"
   },
   {
-<<<<<<< HEAD
     "name": "JavaDay Istanbul",
     "startDate": "2022-05-27",
     "endDate": "2022-05-28",
     "city": "Istanbul",
-    "country": "Turkiye",
+    "country": "Turkey",
     "online": true,
     "cfpUrl": "https://www.papercall.io/javadayistanbul2022",
     "cfpEndDate": "2022-03-31",
     "twitter": "@javadayistanbul",
     "url": "https://www.javaday.istanbul"
-=======
+  },
+  {
     "name": "Devoxx UK",
     "startDate": "2022-05-11",
     "endDate": "2022-05-13",
@@ -150,6 +150,5 @@
     "cfpEndDate": "2022-01-28",
     "twitter": "@DevoxxUK",
     "url": "https://www.devoxx.co.uk"
->>>>>>> de4c7857
   }
 ]