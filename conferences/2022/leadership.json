[
  {
    "name": "The Online PHP Conference",
    "url": "https://2022.phpconference.online",
    "startDate": "2022-01-17",
    "endDate": "2022-01-21",
    "online": true,
    "twitter": "@thephpcc"
  },
  {
    "name": "Leadership eXchange Forum",
    "url": "https://skillsmatter.com/conferences/13598-leadership-xf#overview",
    "startDate": "2022-01-27",
    "endDate": "2022-01-27",
    "online": true,
    "twitter": "@skillsmatter"
  },
  {
    "name": "NVIDIA GTC",
    "url": "https://www.nvidia.com/gtc",
    "startDate": "2022-03-21",
    "endDate": "2022-03-24",
    "city": "San Jose, CA",
    "country": "U.S.A.",
    "online": true,
    "twitter": "@NVIDIAGTC"
  },
  {
    "name": "Render-Atlanta (RenderATL)",
    "url": "https://www.renderatl.com",
    "startDate": "2022-06-01",
    "endDate": "2022-06-04",
    "city": "Atlanta, GA",
    "country": "U.S.A.",
    "online": false,
    "twitter": "@RenderATL",
    "cocUrl": "RenderATL.com/thecode",
    "offersSignLanguageOrCC": true
  },
  {
    "name": "Agile Testing Days USA",
    "url": "https://agiletestingdays.us",
    "startDate": "2022-06-05",
    "endDate": "2022-06-09",
    "city": "Chicago, IL",
    "country": "U.S.A.",
    "online": false,
    "twitter": "@AgileTDUSA",
    "cocUrl": "https://agiletestingdays.us/code-of-conduct/"
  },
  {
<<<<<<< HEAD
    "name": "StaffPlus New York",
    "startDate": "2022-04-04",
    "endDate": "2022-04-05",
=======
    "name": "LeadingEng New York",
    "startDate": "2022-04-07",
    "endDate": "2022-04-08",
>>>>>>> 80ff7203
    "city": "New York, NY",
    "country": "U.S.A.",
    "online": false,
    "cfpUrl": "https://leaddev.com/leaddev-call-proposals",
    "cfpEndDate": "2021-12-13",
    "twitter": "@TheLeadDev",
    "cocUrl": "https://leaddev.com/code-conduct",
    "offersSignLanguageOrCC": true,
<<<<<<< HEAD
    "url": "https://leaddev.com/staffplus-new-york"
=======
    "url": "https://leaddev.com/leadingeng-new-york"
  },
  {
    "name": "LeadDev London",
    "startDate": "2022-06-07",
    "endDate": "2022-06-08",
    "city": "London",
    "country": "U.K.",
    "online": false,
    "cfpUrl": "https://leaddev.com/leaddev-call-proposals",
    "cfpEndDate": "2022-02-13",
    "twitter": "@TheLeadDev",
    "cocUrl": "https://leaddev.com/code-conduct",
    "offersSignLanguageOrCC": true,
    "url": "https://leaddev.com/leaddev-london"
>>>>>>> 80ff7203
  }
]<|MERGE_RESOLUTION|>--- conflicted
+++ resolved
@@ -49,15 +49,9 @@
     "cocUrl": "https://agiletestingdays.us/code-of-conduct/"
   },
   {
-<<<<<<< HEAD
     "name": "StaffPlus New York",
     "startDate": "2022-04-04",
     "endDate": "2022-04-05",
-=======
-    "name": "LeadingEng New York",
-    "startDate": "2022-04-07",
-    "endDate": "2022-04-08",
->>>>>>> 80ff7203
     "city": "New York, NY",
     "country": "U.S.A.",
     "online": false,
@@ -66,9 +60,20 @@
     "twitter": "@TheLeadDev",
     "cocUrl": "https://leaddev.com/code-conduct",
     "offersSignLanguageOrCC": true,
-<<<<<<< HEAD
     "url": "https://leaddev.com/staffplus-new-york"
-=======
+  },
+  {
+    "name": "LeadingEng New York",
+    "startDate": "2022-04-07",
+    "endDate": "2022-04-08",
+    "city": "New York, NY",
+    "country": "U.S.A.",
+    "online": false,
+    "cfpUrl": "https://leaddev.com/leaddev-call-proposals",
+    "cfpEndDate": "2021-12-13",
+    "twitter": "@TheLeadDev",
+    "cocUrl": "https://leaddev.com/code-conduct",
+    "offersSignLanguageOrCC": true,
     "url": "https://leaddev.com/leadingeng-new-york"
   },
   {
@@ -84,6 +89,5 @@
     "cocUrl": "https://leaddev.com/code-conduct",
     "offersSignLanguageOrCC": true,
     "url": "https://leaddev.com/leaddev-london"
->>>>>>> 80ff7203
   }
 ]