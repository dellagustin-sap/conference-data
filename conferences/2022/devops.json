--- conflicted
+++ resolved
@@ -1134,14 +1134,14 @@
     "cocUrl": "https://tlvcommunity.dev/code-of-conduct.html"
   },
   {
-<<<<<<< HEAD
     "name": "DevOpsCon Singapore",
     "startDate": "2022-11-21",
     "endDate": "2022-11-24",
     "online": true,
-    "twitter": "@DOC @DOCSING",
+    "twitter": "@devops_con",
     "url": "https://devopscon.io/singapore"
-=======
+  },
+  {
     "name": "DevOpsDays Bengaluru",
     "startDate": "2022-11-18",
     "endDate": "2022-11-19",
@@ -1153,6 +1153,5 @@
     "twitter": "@DevOpsDaysIN",
     "cocUrl": "https://devopsdaysindia.org/cod/",
     "url": "https://devopsdaysindia.org"
->>>>>>> 92daa3da
   }
 ]