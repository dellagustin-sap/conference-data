--- conflicted
+++ resolved
@@ -406,7 +406,6 @@
     "url": "https://cse.umn.edu/umsec/events/code-freeze-2022-developer-experience"
   },
   {
-<<<<<<< HEAD
     "name": "THAT Conference WI",
     "startDate": "2022-07-25",
     "endDate": "2022-07-28",
@@ -418,7 +417,8 @@
     "twitter": "@thatconference",
     "cocUrl": "https://that.us/support/code-of-conduct/",
     "url": "https://that.us/events/wi/2022"
-=======
+  },
+  {
     "name": "WeAreDevelopers Live - DevOps Day",
     "startDate": "2022-01-26",
     "endDate": "2022-01-26",
@@ -427,6 +427,5 @@
     "cfpEndDate": "2022-01-16",
     "twitter": "@WeAreDevs",
     "url": "https://www.wearedevelopers.com/event/devops-day-2601"
->>>>>>> 9c2bc2ee
   }
 ]