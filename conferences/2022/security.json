[
  {
    "name": "NDC Security",
    "url": "https://ndc-security.com",
    "startDate": "2022-01-18",
    "endDate": "2022-01-21",
    "city": "Oslo",
    "country": "Norway",
    "online": false,
    "twitter": "@NDC_Conferences",
    "cocUrl": "https://ndcoslo.com/code-of-conduct"
  },
  {
    "name": "Open Confidential Computing Conference",
    "url": "https://www.oc3.dev",
    "startDate": "2022-02-17",
    "endDate": "2022-02-17",
    "online": true,
    "cfpUrl": "https://www.papercall.io/oc3-2022",
    "cfpEndDate": "2021-12-07",
    "twitter": "@EdgelessSystems",
    "cocUrl": "https://www.oc3.dev/code-of-conduct"
  },
  {
    "name": "B-Sides Tampa IT Security Conference",
    "url": "https://bsidestampa.net",
    "startDate": "2022-03-04",
    "endDate": "2022-03-05",
    "city": "Tampa, FL",
    "country": "U.S.A.",
    "online": true,
    "cfpUrl": "https://forms.zohopublic.com/isc2tampabaychapter/form/CFP/formperma/HBZJIUsxQk2aDT8raeZfK31PcUiCDL5Oomw4Dx0Pc5o",
    "cfpEndDate": "2022-01-16",
    "twitter": "@BSidesTampa",
    "cocUrl": "https://bsidestampa.net/code-of-conduct/"
  },
  {
    "name": "Nullcon International Security Conference",
    "url": "https://nullcon.net",
    "startDate": "2022-03-04",
    "endDate": "2022-03-05",
    "city": "Goa",
    "country": "India",
    "online": false,
    "cfpUrl": "https://nullcon.net/goa-2022/cfp",
    "cfpEndDate": "2021-11-30",
    "twitter": "@nullcon",
    "cocUrl": "https://nullcon.net/goa-2022/cfp/"
  },
  {
    "name": "DevOpsCon London",
    "url": "https://devopscon.io/london",
    "startDate": "2022-04-26",
    "endDate": "2022-04-29",
    "city": "London",
    "country": "U.K.",
    "online": true,
    "cfpUrl": "https://devopscon.io/call-for-papers",
    "cfpEndDate": "2021-11-08",
    "twitter": "@devops_con",
    "cocUrl": "https://devopscon.io/code-of-conduct/"
  },
  {
    "name": "Qubit Conference Prague",
    "url": "https://prague.qubitconference.com",
    "startDate": "2022-05-25",
    "endDate": "2022-05-26",
    "city": "Prague",
    "country": "Czech Republic",
    "online": true,
    "twitter": "@QubitCon",
    "offersSignLanguageOrCC": true
  },
  {
    "name": "Chaos Engineering",
    "startDate": "2022-03-10",
    "endDate": "2022-03-10",
    "online": true,
    "cfpUrl": "https://www.papercall.io/conf42-chaos-engineering-2022",
    "cfpEndDate": "2022-02-02",
    "twitter": "@conf42com",
    "cocUrl": "https://www.conf42.com/code-of-conduct",
    "url": "https://www.conf42.com/ce2022"
  },
  {
    "name": "Conf42 DevSecOps",
    "startDate": "2022-12-01",
    "endDate": "2022-12-01",
    "online": true,
    "cfpUrl": "https://www.papercall.io/conf42-devsecops-2022",
    "cfpEndDate": "2022-10-28",
    "twitter": "@conf42com",
    "cocUrl": "https://www.conf42.com/code-of-conduct",
    "url": "https://www.conf42.com/devsecops2022"
  },
  {
    "name": "sec4dev Conference & Bootcamp",
    "startDate": "2022-02-21",
    "endDate": "2022-02-24",
    "city": "Vienna",
    "country": "Austria",
    "online": false,
    "twitter": "@sec4dev",
    "cocUrl": "https://sec4dev.io/code-of-conduct",
    "url": "https://sec4dev.io"
  },
  {
    "name": "CascadiaJS",
    "startDate": "2022-08-30",
    "endDate": "2022-09-02",
    "city": "Bend, OR",
    "country": "U.S.A.",
    "online": false,
    "twitter": "@cascadiajs",
    "cocUrl": "https://2022.cascadiajs.com/code-of-conduct",
    "offersSignLanguageOrCC": true,
    "url": "https://2022.cascadiajs.com"
  },
  {
    "name": "Nullcon International Conference and Training Berlin",
    "startDate": "2022-04-08",
    "endDate": "2022-04-09",
    "city": "Berlin",
    "country": "Germany",
    "online": false,
    "cfpUrl": "https://nullcon.net/berlin-2022/cfp",
    "cfpEndDate": "2022-01-15",
    "twitter": "@nullcon",
    "cocUrl": "https://nullcon.net/about-conferencepolicy/",
    "url": "https://nullcon.net"
  },
  {
<<<<<<< HEAD
    "name": "CPX 360 Americas",
    "startDate": "2022-01-26",
    "endDate": "2022-01-27",
    "online": true,
    "url": "https://www.checkpoint.com/cpx"
=======
    "name": "CPX 360 EMEA",
    "startDate": "2022-02-02",
    "endDate": "2022-02-03",
    "online": true,
    "url": "https://www.checkpoint.com/cpx"
  },
  {
    "name": "CPX 360 APAC",
    "startDate": "2022-01-19",
    "endDate": "2022-01-20",
    "online": true,
    "url": "https://www.checkpoint.com/cpx"
  },
  {
    "name": "JCON",
    "startDate": "2022-10-18",
    "endDate": "2022-10-21",
    "online": true,
    "twitter": "@jcon_conference",
    "cocUrl": "https://jcon.one/code-of-conduct",
    "url": "https://jcon.one"
  },
  {
    "name": "The Online PHP Conference",
    "startDate": "2022-01-17",
    "endDate": "2022-01-21",
    "online": true,
    "twitter": "@thephpcc",
    "url": "https://2022.phpconference.online"
>>>>>>> a0ecb6a2
  }
]<|MERGE_RESOLUTION|>--- conflicted
+++ resolved
@@ -130,13 +130,13 @@
     "url": "https://nullcon.net"
   },
   {
-<<<<<<< HEAD
     "name": "CPX 360 Americas",
     "startDate": "2022-01-26",
     "endDate": "2022-01-27",
     "online": true,
     "url": "https://www.checkpoint.com/cpx"
-=======
+  },
+  {
     "name": "CPX 360 EMEA",
     "startDate": "2022-02-02",
     "endDate": "2022-02-03",
@@ -166,6 +166,5 @@
     "online": true,
     "twitter": "@thephpcc",
     "url": "https://2022.phpconference.online"
->>>>>>> a0ecb6a2
   }
 ]