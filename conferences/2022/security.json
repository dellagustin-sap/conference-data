[
  {
    "name": "NDC Security",
    "url": "https://ndc-security.com",
    "startDate": "2022-01-18",
    "endDate": "2022-01-21",
    "city": "Oslo",
    "country": "Norway",
    "online": false,
    "twitter": "@NDC_Conferences",
    "cocUrl": "https://ndcoslo.com/code-of-conduct"
  },
  {
    "name": "Open Confidential Computing Conference",
    "url": "https://www.oc3.dev",
    "startDate": "2022-02-17",
    "endDate": "2022-02-17",
    "online": true,
    "cfpUrl": "https://www.papercall.io/oc3-2022",
    "cfpEndDate": "2021-12-07",
    "twitter": "@EdgelessSystems",
    "cocUrl": "https://www.oc3.dev/code-of-conduct"
  },
  {
    "name": "B-Sides Tampa IT Security Conference",
    "url": "https://bsidestampa.net",
    "startDate": "2022-03-04",
    "endDate": "2022-03-05",
    "city": "Tampa, FL",
    "country": "U.S.A.",
    "online": true,
    "cfpUrl": "https://forms.zohopublic.com/isc2tampabaychapter/form/CFP/formperma/HBZJIUsxQk2aDT8raeZfK31PcUiCDL5Oomw4Dx0Pc5o",
    "cfpEndDate": "2022-01-16",
    "twitter": "@BSidesTampa",
    "cocUrl": "https://bsidestampa.net/code-of-conduct/"
  },
  {
    "name": "Nullcon International Security Conference",
    "url": "https://nullcon.net",
    "startDate": "2022-03-04",
    "endDate": "2022-03-05",
    "city": "Goa",
    "country": "India",
    "online": false,
    "cfpUrl": "https://nullcon.net/goa-2022/cfp",
    "cfpEndDate": "2021-11-30",
    "twitter": "@nullcon",
    "cocUrl": "https://nullcon.net/goa-2022/cfp/"
  },
  {
    "name": "DevOpsCon London",
    "url": "https://devopscon.io/london",
    "startDate": "2022-04-26",
    "endDate": "2022-04-29",
    "city": "London",
    "country": "U.K.",
    "online": true,
    "cfpUrl": "https://devopscon.io/call-for-papers",
    "cfpEndDate": "2021-11-08",
    "twitter": "@devops_con",
    "cocUrl": "https://devopscon.io/code-of-conduct/"
  },
  {
    "name": "Qubit Conference Prague",
    "url": "https://prague.qubitconference.com",
    "startDate": "2022-05-25",
    "endDate": "2022-05-26",
    "city": "Prague",
    "country": "Czech Republic",
    "online": true,
    "twitter": "@QubitCon",
    "offersSignLanguageOrCC": true
  },
  {
    "name": "Chaos Engineering",
    "startDate": "2022-03-10",
    "endDate": "2022-03-10",
    "online": true,
    "cfpUrl": "https://www.papercall.io/conf42-chaos-engineering-2022",
    "cfpEndDate": "2022-02-02",
    "twitter": "@conf42com",
    "cocUrl": "https://www.conf42.com/code-of-conduct",
    "url": "https://www.conf42.com/ce2022"
  },
  {
    "name": "Conf42 DevSecOps",
    "startDate": "2022-12-01",
    "endDate": "2022-12-01",
    "online": true,
    "cfpUrl": "https://www.papercall.io/conf42-devsecops-2022",
    "cfpEndDate": "2022-10-28",
    "twitter": "@conf42com",
    "cocUrl": "https://www.conf42.com/code-of-conduct",
    "url": "https://www.conf42.com/devsecops2022"
  },
  {
    "name": "sec4dev Conference & Bootcamp",
    "startDate": "2022-02-21",
    "endDate": "2022-02-24",
    "city": "Vienna",
    "country": "Austria",
    "online": false,
    "twitter": "@sec4dev",
    "cocUrl": "https://sec4dev.io/code-of-conduct",
    "url": "https://sec4dev.io"
  },
  {
    "name": "CascadiaJS",
    "startDate": "2022-08-30",
    "endDate": "2022-09-02",
    "city": "Bend, OR",
    "country": "U.S.A.",
    "online": false,
    "twitter": "@cascadiajs",
    "cocUrl": "https://2022.cascadiajs.com/code-of-conduct",
    "offersSignLanguageOrCC": true,
    "url": "https://2022.cascadiajs.com"
  },
  {
    "name": "Nullcon International Conference and Training Berlin",
    "startDate": "2022-04-08",
    "endDate": "2022-04-09",
    "city": "Berlin",
    "country": "Germany",
    "online": false,
    "cfpUrl": "https://nullcon.net/berlin-2022/cfp",
    "cfpEndDate": "2022-01-15",
    "twitter": "@nullcon",
    "cocUrl": "https://nullcon.net/about-conferencepolicy/",
    "url": "https://nullcon.net"
  },
  {
<<<<<<< HEAD
    "name": "CPX 360 EMEA",
    "startDate": "2022-02-02",
    "endDate": "2022-02-03",
    "online": true,
    "url": "https://www.checkpoint.com/cpx"
=======
    "name": "CPX 360 APAC",
    "startDate": "2022-01-19",
    "endDate": "2022-01-20",
    "online": true,
    "url": "https://www.checkpoint.com/cpx"
  },
  {
    "name": "JCON",
    "startDate": "2022-10-18",
    "endDate": "2022-10-21",
    "online": true,
    "twitter": "@jcon_conference",
    "cocUrl": "https://jcon.one/code-of-conduct",
    "url": "https://jcon.one"
  },
  {
    "name": "The Online PHP Conference",
    "startDate": "2022-01-17",
    "endDate": "2022-01-21",
    "online": true,
    "twitter": "@thephpcc",
    "url": "https://2022.phpconference.online"
>>>>>>> d904222d
  }
]<|MERGE_RESOLUTION|>--- conflicted
+++ resolved
@@ -130,13 +130,13 @@
     "url": "https://nullcon.net"
   },
   {
-<<<<<<< HEAD
     "name": "CPX 360 EMEA",
     "startDate": "2022-02-02",
     "endDate": "2022-02-03",
     "online": true,
     "url": "https://www.checkpoint.com/cpx"
-=======
+  },
+  {
     "name": "CPX 360 APAC",
     "startDate": "2022-01-19",
     "endDate": "2022-01-20",
@@ -159,6 +159,5 @@
     "online": true,
     "twitter": "@thephpcc",
     "url": "https://2022.phpconference.online"
->>>>>>> d904222d
   }
 ]