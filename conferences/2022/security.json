[
  {
    "name": "NDC Security",
    "url": "https://ndc-security.com",
    "startDate": "2022-01-18",
    "endDate": "2022-01-21",
    "city": "Oslo",
    "country": "Norway",
    "online": false,
    "twitter": "@NDC_Conferences",
    "cocUrl": "https://ndcoslo.com/code-of-conduct"
  },
  {
    "name": "Open Confidential Computing Conference",
    "url": "https://www.oc3.dev",
    "startDate": "2022-02-17",
    "endDate": "2022-02-17",
    "online": true,
    "cfpUrl": "https://www.papercall.io/oc3-2022",
    "cfpEndDate": "2021-12-07",
    "twitter": "@EdgelessSystems",
    "cocUrl": "https://www.oc3.dev/code-of-conduct"
  },
  {
    "name": "B-Sides Tampa IT Security Conference",
    "url": "https://bsidestampa.net",
    "startDate": "2022-03-04",
    "endDate": "2022-03-05",
    "city": "Tampa, FL",
    "country": "U.S.A.",
    "online": true,
    "cfpUrl": "https://forms.zohopublic.com/isc2tampabaychapter/form/CFP/formperma/HBZJIUsxQk2aDT8raeZfK31PcUiCDL5Oomw4Dx0Pc5o",
    "cfpEndDate": "2022-01-16",
    "twitter": "@BSidesTampa",
    "cocUrl": "https://bsidestampa.net/code-of-conduct/"
  },
  {
    "name": "Nullcon International Security Conference",
    "url": "https://nullcon.net",
    "startDate": "2022-03-04",
    "endDate": "2022-03-05",
    "city": "Goa",
    "country": "India",
    "online": false,
    "cfpUrl": "https://nullcon.net/goa-2022/cfp",
    "cfpEndDate": "2021-11-30",
    "twitter": "@nullcon",
    "cocUrl": "https://nullcon.net/goa-2022/cfp/"
  },
  {
    "name": "DevOpsCon London",
    "url": "https://devopscon.io/london",
    "startDate": "2022-04-26",
    "endDate": "2022-04-29",
    "city": "London",
    "country": "U.K.",
    "online": true,
    "cfpUrl": "https://devopscon.io/call-for-papers",
    "cfpEndDate": "2021-11-08",
    "twitter": "@devops_con",
    "cocUrl": "https://devopscon.io/code-of-conduct/"
  },
  {
    "name": "Qubit Conference Prague",
    "url": "https://prague.qubitconference.com",
    "startDate": "2022-05-24",
    "endDate": "2022-05-26",
    "city": "Prague",
    "country": "Czech Republic",
    "online": true,
    "twitter": "@QubitCon",
    "offersSignLanguageOrCC": true
  },
  {
    "name": "Chaos Engineering",
    "startDate": "2022-03-10",
    "endDate": "2022-03-10",
    "online": true,
    "cfpUrl": "https://www.papercall.io/conf42-chaos-engineering-2022",
    "cfpEndDate": "2022-02-02",
    "twitter": "@conf42com",
    "cocUrl": "https://www.conf42.com/code-of-conduct",
    "url": "https://www.conf42.com/ce2022"
  },
  {
    "name": "Conf42 DevSecOps",
    "startDate": "2022-12-01",
    "endDate": "2022-12-01",
    "online": true,
    "cfpUrl": "https://www.papercall.io/conf42-devsecops-2022",
    "cfpEndDate": "2022-10-28",
    "twitter": "@conf42com",
    "cocUrl": "https://www.conf42.com/code-of-conduct",
    "url": "https://www.conf42.com/devsecops2022"
  },
  {
    "name": "sec4dev Conference & Bootcamp",
    "startDate": "2022-02-21",
    "endDate": "2022-02-24",
    "city": "Vienna",
    "country": "Austria",
    "online": false,
    "twitter": "@sec4dev",
    "cocUrl": "https://sec4dev.io/code-of-conduct",
    "url": "https://sec4dev.io"
  },
  {
    "name": "CascadiaJS",
    "startDate": "2022-08-30",
    "endDate": "2022-09-02",
    "city": "Bend, OR",
    "country": "U.S.A.",
    "online": false,
    "twitter": "@cascadiajs",
    "cocUrl": "https://2022.cascadiajs.com/code-of-conduct",
    "offersSignLanguageOrCC": true,
    "url": "https://2022.cascadiajs.com"
  },
  {
    "name": "Nullcon International Conference and Training Berlin",
    "startDate": "2022-04-08",
    "endDate": "2022-04-09",
    "city": "Berlin",
    "country": "Germany",
    "online": false,
    "cfpUrl": "https://nullcon.net/berlin-2022/cfp",
    "cfpEndDate": "2022-01-15",
    "twitter": "@nullcon",
    "cocUrl": "https://nullcon.net/about-conferencepolicy/",
    "url": "https://nullcon.net"
  },
  {
<<<<<<< HEAD
    "name": "Qubit Conference Prague",
    "startDate": "2022-05-25",
    "endDate": "2022-05-26",
    "city": "Prague",
    "country": "Czech Republic",
    "online": true,
    "cfpUrl": "https://prague.qubitconference.com/call-speakers-form-prague",
    "cfpEndDate": "2022-03-15",
    "twitter": "@QuBitCon",
    "cocUrl": "https://twitter.com/QuBitCon",
    "url": "https://prague.qubitconference.com"
=======
    "name": "JCON",
    "startDate": "2022-10-18",
    "endDate": "2022-10-21",
    "online": true,
    "twitter": "@jcon_conference",
    "cocUrl": "https://jcon.one/code-of-conduct",
    "url": "https://jcon.one"
  },
  {
    "name": "The Online PHP Conference",
    "startDate": "2022-01-17",
    "endDate": "2022-01-21",
    "online": true,
    "twitter": "@thephpcc",
    "url": "https://2022.phpconference.online"
>>>>>>> 513a790b
  }
]<|MERGE_RESOLUTION|>--- conflicted
+++ resolved
@@ -63,7 +63,7 @@
   {
     "name": "Qubit Conference Prague",
     "url": "https://prague.qubitconference.com",
-    "startDate": "2022-05-24",
+    "startDate": "2022-05-25",
     "endDate": "2022-05-26",
     "city": "Prague",
     "country": "Czech Republic",
@@ -130,19 +130,6 @@
     "url": "https://nullcon.net"
   },
   {
-<<<<<<< HEAD
-    "name": "Qubit Conference Prague",
-    "startDate": "2022-05-25",
-    "endDate": "2022-05-26",
-    "city": "Prague",
-    "country": "Czech Republic",
-    "online": true,
-    "cfpUrl": "https://prague.qubitconference.com/call-speakers-form-prague",
-    "cfpEndDate": "2022-03-15",
-    "twitter": "@QuBitCon",
-    "cocUrl": "https://twitter.com/QuBitCon",
-    "url": "https://prague.qubitconference.com"
-=======
     "name": "JCON",
     "startDate": "2022-10-18",
     "endDate": "2022-10-21",
@@ -158,6 +145,5 @@
     "online": true,
     "twitter": "@thephpcc",
     "url": "https://2022.phpconference.online"
->>>>>>> 513a790b
   }
 ]