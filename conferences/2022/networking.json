[
  {
    "name": "FOSS Backstage",
    "url": "https://foss-backstage.de",
    "startDate": "2022-03-17",
    "endDate": "2022-03-18",
    "city": "Berlin",
    "country": "Germany",
    "online": true,
    "cfpUrl": "https://pretalx.com/foss-backstage-2022",
    "cfpEndDate": "2021-11-15",
    "twitter": "@Fossbckstg",
    "cocUrl": "https://foss-backstage.de/code-conduct"
  },
  {
    "name": "NVIDIA GTC",
    "url": "https://www.nvidia.com/gtc",
    "startDate": "2022-03-21",
    "endDate": "2022-03-24",
    "city": "San Jose, CA",
    "country": "U.S.A.",
    "online": true,
    "twitter": "@NVIDIAGTC"
  },
  {
    "name": "Nullcon International Conference and Training Berlin",
    "url": "https://nullcon.net",
    "startDate": "2022-04-08",
    "endDate": "2022-04-09",
    "city": "Berlin",
    "country": "Germany",
    "online": false,
    "cfpUrl": "https://nullcon.net/berlin-2022/cfp",
    "cfpEndDate": "2022-01-15",
    "twitter": "@nullcon",
    "cocUrl": "https://nullcon.net/about-conferencepolicy/"
  },
  {
    "name": "stackconf",
    "url": "https://stackconf.eu",
    "startDate": "2022-05-16",
    "endDate": "2022-05-17",
    "city": "Berlin",
    "country": "Germany",
    "online": false,
    "offersSignLanguageOrCC": true
  },
  {
    "name": "<CODE/CRAFTS>",
    "url": "https://code-crafts.com",
    "startDate": "2022-05-26",
    "endDate": "2022-05-26",
    "city": "Vienna",
    "country": "Austria",
    "online": false
  },
  {
    "name": "Render-Atlanta (RenderATL)",
    "url": "https://www.renderatl.com",
    "startDate": "2022-06-01",
    "endDate": "2022-06-04",
    "city": "Atlanta, GA",
    "country": "U.S.A.",
    "online": false,
    "twitter": "@RenderATL",
    "cocUrl": "RenderATL.com/thecode",
    "offersSignLanguageOrCC": true
  },
  {
    "name": "ACM Multimedia Systems Conference - MMSys",
    "url": "https://mmsys2022.ie",
    "startDate": "2022-06-14",
    "endDate": "2022-06-17",
    "city": "Athlone",
    "country": "Ireland",
    "online": false,
    "cfpUrl": "https://mmsys2022.ie/downloads/MMSys2022_CallForPapers.pdf",
    "cfpEndDate": "2022-01-21",
    "twitter": "@acmmmsys"
  },
  {
    "name": "International Congress on Ad-Hoc Networks",
    "url": "https://intcongress.com/international-congress-on-ad-hoc-networks-2022",
    "startDate": "2022-08-11",
    "endDate": "2022-08-12",
    "city": "Hong Kong",
    "country": "Hong Kong",
    "online": false,
    "offersSignLanguageOrCC": true
  },
  {
    "name": "CascadiaJS",
    "url": "https://2022.cascadiajs.com",
    "startDate": "2022-08-30",
    "endDate": "2022-09-02",
    "city": "Bend, OR",
    "country": "U.S.A.",
    "online": false,
    "twitter": "@cascadiajs",
    "cocUrl": "https://2022.cascadiajs.com/code-of-conduct",
    "offersSignLanguageOrCC": true
  },
  {
<<<<<<< HEAD
    "name": "THAT Conference TX",
    "startDate": "2022-05-23",
    "endDate": "2022-05-26",
    "city": "Round Rock",
    "country": "U.S.A.",
    "online": false,
    "twitter": "@thatconference",
    "cocUrl": "https://that.us/support/code-of-conduct/",
    "url": "https://that.us/events/tx/2022"
=======
    "name": "THAT Conference WI",
    "startDate": "2022-07-25",
    "endDate": "2022-07-28",
    "city": "Wisconsin Dells, WI",
    "country": "U.S.A.",
    "online": false,
    "cfpUrl": "https://that.us/call-for-counselors/wi/2022",
    "cfpEndDate": "2022-03-01",
    "twitter": "@thatconference",
    "cocUrl": "https://that.us/support/code-of-conduct/",
    "url": "https://that.us/events/wi/2022"
>>>>>>> 8ee1d818
  }
]<|MERGE_RESOLUTION|>--- conflicted
+++ resolved
@@ -101,7 +101,6 @@
     "offersSignLanguageOrCC": true
   },
   {
-<<<<<<< HEAD
     "name": "THAT Conference TX",
     "startDate": "2022-05-23",
     "endDate": "2022-05-26",
@@ -111,7 +110,8 @@
     "twitter": "@thatconference",
     "cocUrl": "https://that.us/support/code-of-conduct/",
     "url": "https://that.us/events/tx/2022"
-=======
+  },
+  {
     "name": "THAT Conference WI",
     "startDate": "2022-07-25",
     "endDate": "2022-07-28",
@@ -123,6 +123,5 @@
     "twitter": "@thatconference",
     "cocUrl": "https://that.us/support/code-of-conduct/",
     "url": "https://that.us/events/wi/2022"
->>>>>>> 8ee1d818
   }
 ]