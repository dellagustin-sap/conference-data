--- conflicted
+++ resolved
@@ -101,7 +101,6 @@
     "offersSignLanguageOrCC": true
   },
   {
-<<<<<<< HEAD
     "name": "Nullcon Berlin",
     "startDate": "2022-04-08",
     "endDate": "2022-04-09",
@@ -113,7 +112,8 @@
     "twitter": "@nullcon",
     "cocUrl": "https://nullcon.net/about-conferencepolicy/",
     "url": "https://nullcon.net/berlin-2022"
-=======
+  },
+  {
     "name": "FOSDEM",
     "startDate": "2022-02-05",
     "endDate": "2022-02-06",
@@ -145,6 +145,5 @@
     "twitter": "@thatconference",
     "cocUrl": "https://that.us/support/code-of-conduct/",
     "url": "https://that.us/events/wi/2022"
->>>>>>> 1818f8e6
   }
 ]