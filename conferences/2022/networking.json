--- conflicted
+++ resolved
@@ -364,7 +364,6 @@
     "url": "http://www.cincydeliver.org"
   },
   {
-<<<<<<< HEAD
     "name": "hub.berlin",
     "startDate": "2022-06-22",
     "endDate": "2022-06-23",
@@ -376,7 +375,8 @@
     "twitter": "@hub.berlin",
     "cocUrl": "https://www.hub.berlin/join-us/faq",
     "url": "https://www.hub.berlin"
-=======
+  },
+  {
     "name": "DevX Conf",
     "startDate": "2022-05-02",
     "endDate": "2022-05-03",
@@ -385,6 +385,5 @@
     "cocUrl": "https://devxconf.org/code-of-conduct",
     "offersSignLanguageOrCC": true,
     "url": "https://devxconf.org"
->>>>>>> 40fbe548
   }
 ]