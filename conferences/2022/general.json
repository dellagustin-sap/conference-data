--- conflicted
+++ resolved
@@ -20,17 +20,17 @@
     "cocUrl": "https://www.devnetwork.com/code-of-conduct/"
   },
   {
-<<<<<<< HEAD
     "name": "Dev Nexus",
     "startDate": "2022-04-11",
     "endDate": "2022-04-13",
-    "city": "Atlanta, Ga",
+    "city": "Atlanta, GA",
     "country": "U.S.A.",
     "online": true,
     "twitter": "@devnexus",
     "cocUrl": "https://devnexus.com/code-of-conduct",
     "url": "https://devnexus.com"
-=======
+  },
+  {
     "name": "NDC London",
     "startDate": "2022-02-23",
     "endDate": "2022-02-27",
@@ -42,6 +42,5 @@
     "twitter": "@NDC_Conferences",
     "cocUrl": "https://ndcoslo.com/code-of-conduct",
     "url": "https://ndc-london.com"
->>>>>>> fa189d6e
   }
 ]